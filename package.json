--- conflicted
+++ resolved
@@ -1,10 +1,6 @@
 {
   "name": "reservoir-indexer",
-<<<<<<< HEAD
-  "version": "5.209.0",
-=======
   "version": "5.210.0",
->>>>>>> 60cf69d7
   "description": "Reservoir Protocol Indexer",
   "main": "./dist/index.js",
   "repository": "https://github.com/reservoirprotocol/indexer",
