--- conflicted
+++ resolved
@@ -1,10 +1,6 @@
 {
   "name": "reservoir-indexer",
-<<<<<<< HEAD
-  "version": "5.82.11",
-=======
   "version": "5.85.2",
->>>>>>> d92add66
   "description": "Reservoir Protocol Indexer",
   "main": "./dist/index.js",
   "repository": "https://github.com/reservoirprotocol/indexer-v3",
