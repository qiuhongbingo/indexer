{
  "name": "reservoir-indexer",
  "version": "5.257.1",
  "description": "Reservoir Protocol Indexer",
  "main": "./dist/index.js",
  "repository": "https://github.com/reservoirprotocol/indexer",
  "author": "Uneven Labs",
  "license": "MIT",
  "private": true,
  "scripts": {
    "clean": "rm -rf ./dist tsconfig.tsbuildinfo",
    "compile": "tsc",
    "build": "yarn clean; yarn compile",
    "start": "yarn migrate up; node -r module-alias/register ./dist/index.js",
    "migrate": "node ./node_modules/node-pg-migrate/bin/node-pg-migrate -m ./src/migrations --no-check-order",
    "debug": "yarn build && yarn migrate up; node --inspect -r module-alias/register ./dist/index.js",
    "commitlint": "commitlint --edit",
    "lint-check": "eslint --max-warnings 0 --ext .js,.ts,.json src",
    "format-check": "prettier --check \"src/**/*.+(js|ts|json)\"",
    "format": "prettier --write \"src/**/*.+(js|ts|json)\"",
    "test": "jest --no-watchman",
    "prepare": "husky install",
    "release": "standard-version"
  },
  "dependencies": {
    "@bull-board/hapi": "4.0.1",
    "@commitlint/cli": "^16.2.1",
    "@commitlint/config-conventional": "^16.2.1",
    "@georgeroman/evm-tx-simulator": "^0.0.9",
    "@hapi/basic": "^6.0.0",
    "@hapi/boom": "^9.1.4",
    "@hapi/hapi": "^20.0.0",
    "@hapi/inert": "^6.0.4",
    "@hapi/vision": "^6.1.0",
    "@opensea/stream-js": "^0.0.21-rc.1",
    "@poprank/rankings": "^1.1.20",
<<<<<<< HEAD
    "@reservoir0x/sdk": "^0.0.246",
=======
    "@reservoir0x/sdk": "0.0.261",
>>>>>>> f99a6319
    "@types/date-fns": "^2.6.0",
    "@types/hapi__basic": "^5.1.2",
    "@types/hapi__hapi": "^20.0.9",
    "@types/hapi__inert": "^5.2.3",
    "@types/hapi__vision": "^5.5.3",
    "@types/ioredis": "^4.28.1",
    "@types/jest": "^29.0.2",
    "@types/json-stable-stringify": "^1.0.33",
    "@types/lodash": "^4.14.180",
    "@types/node": "^17.0.0",
    "@types/node-cron": "^3.0.0",
    "@types/qs": "^6.9.7",
    "@types/ws": "^8.5.3",
    "@typescript-eslint/eslint-plugin": "^5.14.0",
    "@typescript-eslint/parser": "^5.14.0",
    "arweave": "^1.10.23",
    "aws-sdk": "^2.1148.0",
    "bullmq": "^1.75.1",
    "dd-trace": "^3.5.0",
    "dotenv": "^10.0.0",
    "eslint": "^8.10.0",
    "eslint-config-prettier": "^8.5.0",
    "ethers": "^5.7.2",
    "graphql": "^16.3.0",
    "graphql-request": "^4.0.0",
    "hapi-swagger": "14.2.4",
    "husky": "^7.0.4",
    "ioredis": "^4.28.0",
    "jest": "^29.0.3",
    "joi": "17.x",
    "json-stable-stringify": "^1.0.1",
    "module-alias": "^2.2.2",
    "node-cron": "^3.0.0",
    "node-html-parser": "^5.3.3",
    "node-pg-migrate": "^6.0.0",
    "nodemon": "^2.0.15",
    "p-limit": "^3.0.0",
    "pg": "^8.7.1",
    "pg-promise": "^10.11.1",
    "prettier": "^2.5.1",
    "qs": "^6.10.1",
    "rate-limiter-flexible": "^2.3.11",
    "redlock": "^5.0.0-beta.1",
    "slugify": "^1.6.5",
    "standard-version": "^9.3.2",
    "swagger2openapi": "^7.0.8",
    "ts-jest": "^29.0.1",
    "ts-node": "^10.4.0",
    "typescript": "^4.6.4",
    "uuid-by-string": "^3.0.7",
    "winston": "^3.3.3",
    "ws": "^8.10.0"
  },
  "_moduleAliases": {
    "@/api": "dist/api",
    "@/arweave-sync": "dist/sync/arweave",
    "@/common": "dist/common",
    "@/config": "dist/config",
    "@/models": "dist/models",
    "@/utils": "dist/utils",
    "@/jobs": "dist/jobs",
    "@/orderbook": "dist/orderbook",
    "@/events-sync": "dist/sync/events",
    "@/pubsub": "dist/pubsub",
    "@/websockets": "dist/websockets"
  },
  "devDependencies": {
    "tsconfig-paths": "^4.1.0"
  }
}<|MERGE_RESOLUTION|>--- conflicted
+++ resolved
@@ -34,11 +34,7 @@
     "@hapi/vision": "^6.1.0",
     "@opensea/stream-js": "^0.0.21-rc.1",
     "@poprank/rankings": "^1.1.20",
-<<<<<<< HEAD
-    "@reservoir0x/sdk": "^0.0.246",
-=======
     "@reservoir0x/sdk": "0.0.261",
->>>>>>> f99a6319
     "@types/date-fns": "^2.6.0",
     "@types/hapi__basic": "^5.1.2",
     "@types/hapi__hapi": "^20.0.9",
