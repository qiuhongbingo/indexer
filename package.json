--- conflicted
+++ resolved
@@ -1,10 +1,6 @@
 {
   "name": "reservoir-indexer",
-<<<<<<< HEAD
-  "version": "5.72.0",
-=======
   "version": "5.75.4",
->>>>>>> 8cafecb3
   "description": "Reservoir Protocol Indexer",
   "main": "./dist/index.js",
   "repository": "https://github.com/reservoirprotocol/indexer-v3",
