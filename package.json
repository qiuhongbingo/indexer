--- conflicted
+++ resolved
@@ -1,10 +1,6 @@
 {
   "name": "reservoir-indexer",
-<<<<<<< HEAD
   "version": "5.144.0",
-=======
-  "version": "5.143.0",
->>>>>>> 44943970
   "description": "Reservoir Protocol Indexer",
   "main": "./dist/index.js",
   "repository": "https://github.com/reservoirprotocol/indexer",
@@ -36,7 +32,7 @@
     "@hapi/inert": "^6.0.4",
     "@hapi/vision": "^6.1.0",
     "@poprank/rankings": "^1.1.20",
-    "@reservoir0x/sdk": "0.0.139",
+    "@reservoir0x/sdk": "0.0.143",
     "@types/date-fns": "^2.6.0",
     "@types/hapi__basic": "^5.1.2",
     "@types/hapi__hapi": "^20.0.9",
