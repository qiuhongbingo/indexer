{
  "name": "reservoir-indexer",
<<<<<<< HEAD
  "version": "5.225.0",
=======
  "version": "5.226.0",
>>>>>>> ecd4a19f
  "description": "Reservoir Protocol Indexer",
  "main": "./dist/index.js",
  "repository": "https://github.com/reservoirprotocol/indexer",
  "author": "Uneven Labs",
  "license": "MIT",
  "private": true,
  "scripts": {
    "clean": "rm -rf ./dist tsconfig.tsbuildinfo",
    "compile": "tsc",
    "build": "yarn clean; yarn compile",
    "start": "yarn migrate up; node -r module-alias/register ./dist/index.js",
    "migrate": "ts-node ./node_modules/node-pg-migrate/bin/node-pg-migrate -m ./src/migrations --no-check-order",
    "debug": "yarn build && yarn migrate up; node --inspect -r module-alias/register ./dist/index.js",
    "commitlint": "commitlint --edit",
    "lint-check": "eslint --max-warnings 0 --ext .js,.ts,.json src",
    "format-check": "prettier --check \"src/**/*.+(js|ts|json)\"",
    "format": "prettier --write \"src/**/*.+(js|ts|json)\"",
    "prepare": "husky install",
    "release": "standard-version"
  },
  "dependencies": {
    "@bull-board/hapi": "4.0.1",
    "@commitlint/cli": "^16.2.1",
    "@commitlint/config-conventional": "^16.2.1",
    "@georgeroman/evm-tx-simulator": "^0.0.9",
    "@hapi/basic": "^6.0.0",
    "@hapi/boom": "^9.1.4",
    "@hapi/hapi": "^20.0.0",
    "@hapi/inert": "^6.0.4",
    "@hapi/vision": "^6.1.0",
    "@poprank/rankings": "^1.1.20",
    "@reservoir0x/sdk": "0.0.173",
    "@types/date-fns": "^2.6.0",
    "@types/hapi__basic": "^5.1.2",
    "@types/hapi__hapi": "^20.0.9",
    "@types/hapi__inert": "^5.2.3",
    "@types/hapi__vision": "^5.5.3",
    "@types/ioredis": "^4.28.1",
    "@types/json-stable-stringify": "^1.0.33",
    "@types/lodash": "^4.14.180",
    "@types/node": "^17.0.0",
    "@types/node-cron": "^3.0.0",
    "@types/qs": "^6.9.7",
    "@typescript-eslint/eslint-plugin": "^5.14.0",
    "@typescript-eslint/parser": "^5.14.0",
    "arweave": "^1.10.23",
    "aws-sdk": "^2.1148.0",
    "bullmq": "^1.75.1",
    "dd-trace": "^1.5.1",
    "dotenv": "^10.0.0",
    "eslint": "^8.10.0",
    "eslint-config-prettier": "^8.5.0",
    "ethers": "5.6.8",
    "graphql": "^16.3.0",
    "graphql-request": "^4.0.0",
    "hapi-swagger": "14.2.4",
    "husky": "^7.0.4",
    "ioredis": "^4.28.0",
    "joi": "17.x",
    "json-stable-stringify": "^1.0.1",
    "module-alias": "^2.2.2",
    "node-cron": "^3.0.0",
    "node-html-parser": "^5.3.3",
    "node-pg-migrate": "^6.0.0",
    "nodemon": "^2.0.15",
    "p-limit": "^3.0.0",
    "pg": "^8.7.1",
    "pg-promise": "^10.11.1",
    "prettier": "^2.5.1",
    "qs": "^6.10.1",
    "rate-limiter-flexible": "^2.3.9",
    "redlock": "^5.0.0-beta.1",
    "slugify": "^1.6.5",
    "standard-version": "^9.3.2",
    "swagger2openapi": "^7.0.8",
    "ts-node": "^10.4.0",
    "typescript": "^4.6.4",
    "uuid-by-string": "^3.0.7",
    "winston": "^3.3.3"
  },
  "_moduleAliases": {
    "@/api": "dist/api",
    "@/arweave-sync": "dist/sync/arweave",
    "@/common": "dist/common",
    "@/config": "dist/config",
    "@/models": "dist/models",
    "@/utils": "dist/utils",
    "@/jobs": "dist/jobs",
    "@/orderbook": "dist/orderbook",
    "@/events-sync": "dist/sync/events",
    "@/pubsub": "dist/pubsub"
  },
  "devDependencies": {
    "tsconfig-paths": "^4.0.0"
  }
}<|MERGE_RESOLUTION|>--- conflicted
+++ resolved
@@ -1,10 +1,6 @@
 {
   "name": "reservoir-indexer",
-<<<<<<< HEAD
-  "version": "5.225.0",
-=======
   "version": "5.226.0",
->>>>>>> ecd4a19f
   "description": "Reservoir Protocol Indexer",
   "main": "./dist/index.js",
   "repository": "https://github.com/reservoirprotocol/indexer",
