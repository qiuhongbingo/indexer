--- conflicted
+++ resolved
@@ -1,10 +1,6 @@
 {
   "name": "reservoir-indexer",
-<<<<<<< HEAD
-  "version": "5.81.15",
-=======
   "version": "5.81.23",
->>>>>>> 3ffa13eb
   "description": "Reservoir Protocol Indexer",
   "main": "./dist/index.js",
   "repository": "https://github.com/reservoirprotocol/indexer-v3",
