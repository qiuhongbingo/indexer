--- conflicted
+++ resolved
@@ -1,10 +1,6 @@
 {
   "name": "reservoir-indexer",
-<<<<<<< HEAD
-  "version": "5.243.1",
-=======
   "version": "5.246.0",
->>>>>>> d2c28a25
   "description": "Reservoir Protocol Indexer",
   "main": "./dist/index.js",
   "repository": "https://github.com/reservoirprotocol/indexer",
