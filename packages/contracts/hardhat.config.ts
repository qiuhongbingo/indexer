--- conflicted
+++ resolved
@@ -85,18 +85,6 @@
       case 888888888:
         url = "https://rpc.ancient8.gg/";
         break;
-<<<<<<< HEAD
-=======
-      case 70700:
-        url = "https://rpc.apex.proofofplay.com";
-        break;
-      case 81457:
-        url = "https://blast.blockpi.network/v1/rpc/public";
-        break;
-      case 666666666:
-        url = "https://rpc.degen.tips/";
-        break;
->>>>>>> a59dc761
       // Testnets
       case 5001:
         url = "https://rpc.testnet.mantle.xyz";
@@ -202,12 +190,6 @@
     zora: getNetworkConfig(7777777),
     degen: getNetworkConfig(666666666),
     ancient8: getNetworkConfig(888888888),
-<<<<<<< HEAD
-=======
-    apex: getNetworkConfig(70700),
-    blast: getNetworkConfig(81457),
-    degen: getNetworkConfig(666666666),
->>>>>>> a59dc761
     // Testnets
     mantleTestnet: getNetworkConfig(5001),
     apexTestnet: getNetworkConfig(70800),
@@ -240,11 +222,8 @@
       apex: "0x",
       blast: process.env.ETHERSCAN_API_KEY_BLAST ?? "",
       degen: "0x",
-<<<<<<< HEAD
       garnet: "0x",
       redstone: "0x",
-=======
->>>>>>> a59dc761
       // Testnets
       mantleTestnet: "0x",
       lineaTestnet: process.env.ETHERSCAN_API_KEY_LINEA_TESTNET ?? "",
