--- conflicted
+++ resolved
@@ -154,28 +154,16 @@
               : null;
           }
 
-<<<<<<< HEAD
-          return {
-            collectionId: collection.id,
-            name: collection.name,
-            contract: fromBuffer(collection.contract),
-            image: Assets.getResizedImageUrl(
-              collection.image,
-              ImageSize.small,
-              collection.image_version
-            ),
-            tokenCount: String(collection.token_count),
-            allTimeVolume: allTimeVolume ? formatEth(allTimeVolume) : null,
-            floorAskPrice: floorAskPrice ? formatEth(floorAskPrice) : null,
-            openseaVerificationStatus: collection.opensea_verification_status,
-          };
-=======
           return getJoiCollectionObject(
             {
               collectionId: collection.id,
               name: collection.name,
               contract: fromBuffer(collection.contract),
-              image: Assets.getLocalAssetsLink(collection.image),
+              image: Assets.getResizedImageUrl(
+                collection.image,
+                ImageSize.small,
+                collection.image_version
+              ),
               tokenCount: String(collection.token_count),
               allTimeVolume: allTimeVolume ? formatEth(allTimeVolume) : null,
               floorAskPrice: floorAskPrice ? formatEth(floorAskPrice) : null,
@@ -183,7 +171,6 @@
             },
             collection.metadata_disabled
           );
->>>>>>> 822fa130
         })
       ),
     };
