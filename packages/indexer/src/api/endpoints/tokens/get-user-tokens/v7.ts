/* eslint-disable @typescript-eslint/no-explicit-any */

import { Request, RouteOptions } from "@hapi/hapi";
import Joi from "joi";

import { redb } from "@/common/db";
import { logger } from "@/common/logger";
import {
  buildContinuation,
  formatEth,
  fromBuffer,
  regex,
  splitContinuation,
  toBuffer,
} from "@/common/utils";
import { CollectionSets } from "@/models/collection-sets";
import * as Sdk from "@reservoir0x/sdk";
import { config } from "@/config/index";
import {
  getJoiPriceObject,
  getJoiSaleObject,
  getJoiSourceObject,
  getJoiTokenObject,
  JoiAttributeValue,
  JoiPrice,
  JoiSale,
  JoiSource,
} from "@/common/joi";
import { Sources } from "@/models/sources";
import _ from "lodash";
import { Assets, ImageSize } from "@/utils/assets";
import { Takedowns } from "@/models/takedowns";

const version = "v7";

export const getUserTokensV7Options: RouteOptions = {
  cache: {
    privacy: "public",
    expiresIn: 60000,
  },
  description: "User Tokens",
  notes:
    "Get tokens held by a user, along with ownership information such as associated orders and date acquired.",
  tags: ["api", "Tokens"],
  plugins: {
    "hapi-swagger": {
      order: 9,
    },
  },
  validate: {
    params: Joi.object({
      user: Joi.string()
        .lowercase()
        .pattern(regex.address)
        .required()
        .description(
          "Filter to a particular user. Example: `0xF296178d553C8Ec21A2fBD2c5dDa8CA9ac905A00`"
        ),
    }),
    query: Joi.object({
      community: Joi.string()
        .lowercase()
        .description("Filter to a particular community, e.g. `artblocks`"),
      collectionsSetId: Joi.string()
        .lowercase()
        .description(
          "Filter to a particular collection set. Example: `8daa732ebe5db23f267e58d52f1c9b1879279bcdf4f78b8fb563390e6946ea65`"
        ),
      collection: Joi.string()
        .lowercase()
        .description(
          "Filter to a particular collection with collection-id. Example: `0x8d04a8c79ceb0889bdd12acdf3fa9d207ed3ff63`"
        ),
      contract: Joi.string()
        .lowercase()
        .pattern(regex.address)
        .description(
          "Filter to a particular contract, e.g. `0x8d04a8c79ceb0889bdd12acdf3fa9d207ed3ff63`"
        ),
      tokens: Joi.alternatives().try(
        Joi.array()
          .max(50)
          .items(Joi.string().lowercase().pattern(regex.token))
          .description(
            "Array of tokens. Max limit is 50. Example: `tokens[0]: 0x8d04a8c79ceb0889bdd12acdf3fa9d207ed3ff63:704 tokens[1]: 0x8d04a8c79ceb0889bdd12acdf3fa9d207ed3ff63:979`"
          ),
        Joi.string()
          .lowercase()
          .pattern(regex.token)
          .description(
            "Array of tokens. Max limit is 50. Example: `tokens[0]: 0x8d04a8c79ceb0889bdd12acdf3fa9d207ed3ff63:704 tokens[1]: 0x8d04a8c79ceb0889bdd12acdf3fa9d207ed3ff63:979`"
          )
      ),
      normalizeRoyalties: Joi.boolean()
        .default(false)
        .description("If true, prices will include missing royalties to be added on-top."),
      sortBy: Joi.string()
        .valid("acquiredAt", "lastAppraisalValue")
        .default("acquiredAt")
        .description(
          "Order the items are returned in the response. Options are `acquiredAt` and `lastAppraisalValue`. `lastAppraisalValue` is the value of the last sale."
        ),
      sortDirection: Joi.string()
        .lowercase()
        .valid("asc", "desc")
        .default("desc")
        .description("Order the items are returned in the response."),
      continuation: Joi.string()
        .pattern(regex.base64)
        .description("Use continuation token to request next offset of items."),
      limit: Joi.number()
        .integer()
        .min(1)
        .max(200)
        .default(20)
        .description("Amount of items returned in response. Max limit is 200."),
      includeTopBid: Joi.boolean()
        .default(false)
        .description("If true, top bid will be returned in the response."),
      includeAttributes: Joi.boolean()
        .default(false)
        .description("If true, attributes will be returned in the response."),
      includeLastSale: Joi.boolean()
        .default(false)
        .description(
          "If true, last sale data including royalties paid will be returned in the response."
        ),
      includeRawData: Joi.boolean()
        .default(false)
        .description("If true, raw data is included in the response."),
      filterSpamTokens: Joi.boolean()
        .default(false)
        .description("If true, will filter any tokens marked as spam."),
      useNonFlaggedFloorAsk: Joi.boolean()
        .default(false)
        .description("If true, will return the collection non flagged floor ask."),
      displayCurrency: Joi.string()
        .lowercase()
        .pattern(regex.address)
        .description(
          "Input any ERC20 address to return result in given currency. Applies to `topBid` and `floorAsk`."
        ),
    }),
  },
  response: {
    schema: Joi.object({
      tokens: Joi.array().items(
        Joi.object({
          token: Joi.object({
            chainId: Joi.number().required(),
            contract: Joi.string(),
            tokenId: Joi.string(),
            kind: Joi.string().description("Can be erc721, erc115, etc."),
            name: Joi.string().allow("", null),
            image: Joi.string().allow("", null),
            imageSmall: Joi.string().allow("", null),
            imageLarge: Joi.string().allow("", null),
            metadata: Joi.object().allow(null),
            supply: Joi.number()
              .unsafe()
              .allow(null)
              .description("Can be higher than one if erc1155."),
            remainingSupply: Joi.number().unsafe().allow(null),
            rarityScore: Joi.number()
              .allow(null)
              .description("No rarity for collections over 100k"),
            rarityRank: Joi.number()
              .allow(null)
              .description("No rarity rank for collections over 100k"),
            media: Joi.string().allow(null),
            isFlagged: Joi.boolean().default(false),
            isSpam: Joi.boolean().default(false),
            lastFlagUpdate: Joi.string().allow("", null),
            lastFlagChange: Joi.string().allow("", null),
            collection: Joi.object({
              id: Joi.string().allow(null),
              name: Joi.string().allow("", null),
              slug: Joi.string().allow("", null).description("Open Sea slug"),
              imageUrl: Joi.string().allow(null),
              isSpam: Joi.boolean().default(false),
              openseaVerificationStatus: Joi.string().allow("", null),
              floorAskPrice: JoiPrice.allow(null).description("Can be null if no active asks."),
              royaltiesBps: Joi.number().allow(null),
              royalties: Joi.array()
                .items(
                  Joi.object({
                    bps: Joi.number().allow(null),
                    recipient: Joi.string().allow(null),
                  })
                )
                .allow(null),
            }),
            lastSale: JoiSale.optional(),
            topBid: Joi.object({
              id: Joi.string().allow(null),
              price: JoiPrice.allow(null),
              source: JoiSource.allow(null),
            })
              .optional()
              .description("Can be null if not active bids."),
            lastAppraisalValue: Joi.number()
              .unsafe()
              .allow(null)
              .description("The value of the last sale.Can be null."),
            attributes: Joi.array()
              .items(
                Joi.object({
                  key: Joi.string().description("Case sensitive"),
                  kind: Joi.string().description("Can be `string`, `number, `date, or `range`."),
                  value: JoiAttributeValue.description("Case sensitive."),
                  tokenCount: Joi.number(),
                  onSaleCount: Joi.number(),
                  floorAskPrice: Joi.number().unsafe().allow(null).description("Can be null."),
                  topBidValue: Joi.number().unsafe().allow(null).description("Can be null."),
                  createdAt: Joi.string(),
                })
              )
              .optional(),
          }),
          ownership: Joi.object({
            tokenCount: Joi.string(),
            onSaleCount: Joi.string(),
            floorAsk: Joi.object({
              id: Joi.string().allow(null),
              price: JoiPrice.allow(null),
              maker: Joi.string().lowercase().pattern(regex.address).allow(null),
              kind: Joi.string().allow(null),
              validFrom: Joi.number().unsafe().allow(null),
              validUntil: Joi.number().unsafe().allow(null),
              source: JoiSource.allow(null),
              rawData: Joi.object().optional().allow(null),
              isNativeOffChainCancellable: Joi.boolean().optional(),
            }).description("Can be null if no asks."),
            acquiredAt: Joi.string().allow(null),
          }),
        })
      ),
      continuation: Joi.string().pattern(regex.base64).allow(null),
    }).label(`getUserTokens${version.toUpperCase()}Response`),
    failAction: (_request, _h, error) => {
      logger.error(`get-user-tokens-${version}-handler`, `Wrong response schema: ${error}`);
      throw error;
    },
  },
  handler: async (request: Request) => {
    const params = request.params as any;
    const query = request.query as any;

    // Filters
    (params as any).user = toBuffer(params.user);

    const tokensCollectionFilters: string[] = [];
    const nftBalanceCollectionFilters: string[] = [];

    const addCollectionToFilter = (id: string) => {
      const i = nftBalanceCollectionFilters.length;

      if (id.match(/^0x[a-f0-9]{40}:\d+:\d+$/g)) {
        // Range based collection
        const [contract, startTokenId, endTokenId] = id.split(":");

        (query as any)[`contract${i}`] = toBuffer(contract);
        (query as any)[`startTokenId${i}`] = startTokenId;
        (query as any)[`endTokenId${i}`] = endTokenId;

        nftBalanceCollectionFilters.push(`
          (nft_balances.contract = $/contract${i}/
          AND nft_balances.token_id >= $/startTokenId${i}/
          AND nft_balances.token_id <= $/endTokenId${i}/)
        `);
      } else if (id.match(/^0x[a-f0-9]{40}:[a-zA-Z]+-.+$/g)) {
        const collectionParts = id.split(":");

        (query as any)[`collection${i}`] = id;
        (query as any)[`contract${i}`] = toBuffer(collectionParts[0]);

        // List based collections
        tokensCollectionFilters.push(`
          collection_id = $/collection${i}/
        `);

        nftBalanceCollectionFilters.push(`(nft_balances.contract = $/contract${i}/)`);
      } else {
        // Contract side collection
        (query as any)[`contract${i}`] = toBuffer(id);
        (query as any)[`collection${i}`] = id;

        nftBalanceCollectionFilters.push(`(nft_balances.contract = $/contract${i}/)`);

        tokensCollectionFilters.push(`
          collection_id = $/collection${i}/
        `);
      }
    };

    if (query.community) {
      await redb
        .manyOrNone(
          `
          SELECT collections.contract
          FROM collections
          WHERE collections.community = $/community/
        `,
          { community: query.community }
        )
        .then((result) =>
          result.forEach(({ contract }) => addCollectionToFilter(fromBuffer(contract)))
        );

      if (!nftBalanceCollectionFilters.length) {
        return { tokens: [] };
      }
    }

    if (query.collectionsSetId) {
      await CollectionSets.getCollectionsIds(query.collectionsSetId).then((result) =>
        result.forEach(addCollectionToFilter)
      );

      if (!nftBalanceCollectionFilters.length) {
        return { tokens: [] };
      }
    }

    if (query.collection) {
      addCollectionToFilter(query.collection);
    }

    if (query.contract) {
      (query as any)[`contract`] = toBuffer(query.contract);
      nftBalanceCollectionFilters.push(`(nft_balances.contract = $/contract/)`);
    }

    const tokensFilter: string[] = [];

    if (query.tokens) {
      if (!_.isArray(query.tokens)) {
        query.tokens = [query.tokens];
      }

      for (const token of query.tokens) {
        const [contract, tokenId] = token.split(":");
        const tokenFilter = `('${_.replace(contract, "0x", "\\x")}', '${tokenId}')`;

        tokensFilter.push(tokenFilter);
      }

      (query as any).tokensFilter = _.join(tokensFilter, ",");
    }

    let selectFloorData;

    if (query.normalizeRoyalties) {
      selectFloorData = `
      t.normalized_floor_sell_id AS floor_sell_id,
      t.normalized_floor_sell_maker AS floor_sell_maker,
      t.normalized_floor_sell_valid_from AS floor_sell_valid_from,
      t.normalized_floor_sell_valid_to AS floor_sell_valid_to,
      t.normalized_floor_sell_source_id_int AS floor_sell_source_id_int,
      t.normalized_floor_sell_value AS floor_sell_value,
      t.normalized_floor_sell_currency AS floor_sell_currency,
      t.normalized_floor_sell_currency_value AS floor_sell_currency_value
    `;
    } else {
      selectFloorData = `
      t.floor_sell_id,
      t.floor_sell_maker,
      t.floor_sell_valid_from,
      t.floor_sell_valid_to,
      t.floor_sell_source_id_int,
      t.floor_sell_value,
      t.floor_sell_currency,
      t.floor_sell_currency_value
    `;
    }

    let selectLastSale = "";
    let includeRoyaltyBreakdownQuery = "";
    let selectRoyaltyBreakdown = "";
    if (query.includeLastSale) {
      selectLastSale = `last_sale_timestamp, last_sale_currency, last_sale_currency_price, last_sale_price, last_sale_usd_price, last_sale_marketplace_fee_bps, last_sale_royalty_fee_bps,
      last_sale_paid_full_royalty, last_sale_royalty_fee_breakdown, last_sale_marketplace_fee_breakdown,`;
      selectRoyaltyBreakdown = ", r.*";
      includeRoyaltyBreakdownQuery = `
        LEFT JOIN LATERAL (
        SELECT
          fe.timestamp AS last_sale_timestamp,          
          fe.currency AS last_sale_currency,
          fe.currency_price AS last_sale_currency_price,            
          fe.price AS last_sale_price,    
          fe.usd_price AS last_sale_usd_price,
          fe.marketplace_fee_bps AS last_sale_marketplace_fee_bps,
          fe.royalty_fee_bps AS last_sale_royalty_fee_bps,
          fe.paid_full_royalty AS last_sale_paid_full_royalty,
          fe.royalty_fee_breakdown AS last_sale_royalty_fee_breakdown,
          fe.marketplace_fee_breakdown AS last_sale_marketplace_fee_breakdown
        FROM fill_events_2 fe
        WHERE fe.contract = t.contract AND fe.token_id = t.token_id AND fe.is_deleted = 0
        ORDER BY timestamp DESC LIMIT 1
        ) r ON TRUE
        `;
    }

    let tokensJoin = `
      JOIN LATERAL (
        SELECT 
          t.token_id,
          t.name,
          t.image,
          t.metadata,
          t.media,
          t.rarity_rank,
          t.collection_id,
          t.rarity_score,
          t.supply,
          t.remaining_supply,
          t.last_sell_value,
          t.last_buy_value,
          t.last_sell_timestamp,
          t.last_buy_timestamp,
          t.is_flagged,
          t.is_spam AS t_is_spam,
          t.last_flag_update,
          t.last_flag_change,
          null AS top_bid_id,
          null AS top_bid_price,
          null AS top_bid_value,
          null AS top_bid_currency,
          null AS top_bid_currency_price,
          null AS top_bid_currency_value,
          null AS top_bid_source_id_int,
          ${selectFloorData}
          ${selectRoyaltyBreakdown}
        FROM tokens t
        ${includeRoyaltyBreakdownQuery}
        WHERE b.token_id = t.token_id
        AND b.contract = t.contract
        ${query.filterSpamTokens ? `AND t.is_spam = 0` : ""}
        AND ${
          tokensCollectionFilters.length ? "(" + tokensCollectionFilters.join(" OR ") + ")" : "TRUE"
        }
      ) t ON TRUE
    `;

    if (query.includeTopBid) {
      tokensJoin = `
        JOIN LATERAL (
          SELECT 
            t.token_id,
            t.name,
            t.image,
            t.metadata,
            t.media,
            t.rarity_rank,
            t.collection_id,
            t.rarity_score,
            t.supply,
            t.remaining_supply,
            t.last_sell_value,
            t.last_buy_value,
            t.last_sell_timestamp,
            t.last_buy_timestamp,
            t.is_flagged,
            t.is_spam AS t_is_spam,
            t.last_flag_update,
            t.last_flag_change,
            ${selectFloorData}
            ${selectRoyaltyBreakdown}
          FROM tokens t
          ${includeRoyaltyBreakdownQuery}
          WHERE b.token_id = t.token_id
          AND b.contract = t.contract
          AND ${
            tokensCollectionFilters.length
              ? "(" + tokensCollectionFilters.join(" OR ") + ")"
              : "TRUE"
          }
        ) t ON TRUE
        LEFT JOIN LATERAL (
          SELECT 
            o.id AS "top_bid_id",
            o.price AS "top_bid_price",
            o.value AS "top_bid_value",
            o.currency AS "top_bid_currency",
            o.currency_price AS "top_bid_currency_price",
            o.currency_value AS "top_bid_currency_value",
            o.source_id_int AS "top_bid_source_id_int"
          FROM "orders" "o"
          JOIN "token_sets_tokens" "tst"
            ON "o"."token_set_id" = "tst"."token_set_id"
          WHERE "tst"."contract" = "b"."contract"
            AND "tst"."token_id" = "b"."token_id"
            AND "o"."side" = 'buy'
            AND "o"."fillability_status" = 'fillable'
            AND "o"."approval_status" = 'approved'
            ${query.normalizeRoyalties ? " AND o.normalized_value IS NOT NULL" : ""}
            AND EXISTS(
              SELECT FROM "nft_balances" "nb"
                WHERE "nb"."contract" = "b"."contract"
                AND "nb"."token_id" = "b"."token_id"
                AND "nb"."amount" > 0
                AND "nb"."owner" != "o"."maker"
                AND (
                  "o"."taker" IS NULL
                  OR "o"."taker" = '\\x0000000000000000000000000000000000000000'
                  OR "o"."taker" = "nb"."owner"
                )
            )
          ORDER BY "o"."value" DESC
          LIMIT 1
        ) "y" ON TRUE
      `;
    }

    // Include attributes
    let selectAttributes = "";
    if (query.includeAttributes) {
      selectAttributes = `
            , (
              SELECT
                array_agg(
                  json_build_object(
                    'key', ta.key,
                    'kind', attributes.kind,
                    'value', ta.value,
                    'createdAt', ta.created_at,
                    'tokenCount', attributes.token_count,
                    'onSaleCount', attributes.on_sale_count,
                    'floorAskPrice', attributes.floor_sell_value::TEXT,
                    'topBidValue', attributes.top_buy_value::TEXT
                  )
                )
              FROM token_attributes ta
              JOIN attributes
                ON ta.attribute_id = attributes.id
              WHERE ta.contract = b.contract
                AND ta.token_id = b.token_id
                AND ta.key != ''
            ) AS attributes
          `;
    }

    try {
      let baseQuery = `
        SELECT b.contract, b.token_id, b.token_count, extract(epoch from b.acquired_at) AS acquired_at, b.last_token_appraisal_value,
               t.name, t.image, t.metadata AS token_metadata, t.media, t.rarity_rank, t.collection_id, t.floor_sell_id, t.floor_sell_value, t.floor_sell_currency, t.floor_sell_currency_value,
               t.floor_sell_maker, t.floor_sell_valid_from, t.floor_sell_valid_to, t.floor_sell_source_id_int, t.supply, t.remaining_supply,
               t.rarity_score, ${selectLastSale}
               top_bid_id, top_bid_price, top_bid_value, top_bid_currency, top_bid_currency_price, top_bid_currency_value, top_bid_source_id_int,
               o.currency AS collection_floor_sell_currency, o.currency_price AS collection_floor_sell_currency_price,
               c.name as collection_name, con.kind, c.metadata, c.royalties, (c.metadata ->> 'safelistRequestStatus')::TEXT AS "opensea_verification_status",
               c.royalties_bps, ot.kind AS floor_sell_kind, c.slug, c.is_spam AS c_is_spam,
               ${query.includeRawData ? "ot.raw_data AS floor_sell_raw_data," : ""}
               ${
                 query.useNonFlaggedFloorAsk
                   ? "c.floor_sell_value"
                   : "c.non_flagged_floor_sell_value"
               } AS "collection_floor_sell_value",
               (
                    CASE WHEN t.floor_sell_value IS NOT NULL
                    THEN 1
                    ELSE 0
                    END
               ) AS on_sale_count
               ${selectAttributes}
        FROM (
            SELECT amount AS token_count, token_id, contract, acquired_at, last_token_appraisal_value
            FROM nft_balances
            WHERE owner = $/user/
              AND ${
                nftBalanceCollectionFilters.length
                  ? "(" + nftBalanceCollectionFilters.join(" OR ") + ")"
                  : "TRUE"
              }
              AND ${
                tokensFilter.length
                  ? "(nft_balances.contract, nft_balances.token_id) IN ($/tokensFilter:raw/)"
                  : "TRUE"
              }
              AND amount > 0
          ) AS b
          ${tokensJoin}
          JOIN collections c ON c.id = t.collection_id ${
            query.filterSpamTokens ? `AND c.is_spam = 0` : ""
          }
          LEFT JOIN orders o ON o.id = c.floor_sell_id
          LEFT JOIN orders ot ON ot.id = t.floor_sell_id
          JOIN contracts con ON b.contract = con.address
      `;

      const conditions: string[] = [];

      if (query.continuation) {
        const [acquiredAtOrLastAppraisalValue, collectionId, tokenId] = splitContinuation(
          query.continuation,
          /^[0-9]+_[A-Za-z0-9:-]+_[0-9]+$/
        );

        (query as any).acquiredAtOrLastAppraisalValue = acquiredAtOrLastAppraisalValue;
        (query as any).collectionId = collectionId;
        (query as any).tokenId = tokenId;
        query.sortDirection = query.sortDirection || "desc";
        if (query.sortBy === "acquiredAt") {
          conditions.push(
            `(acquired_at, b.token_id) ${
              query.sortDirection == "desc" ? "<" : ">"
            } (to_timestamp($/acquiredAtOrLastAppraisalValue/), $/tokenId/)`
          );
        } else {
          conditions.push(
            `(last_token_appraisal_value, b.token_id) ${
              query.sortDirection == "desc" ? "<" : ">"
            } ($/acquiredAtOrLastAppraisalValue/, $/tokenId/)`
          );
        }
      }

      if (conditions.length) {
        baseQuery += " WHERE " + conditions.map((c) => `(${c})`).join(" AND ");
      }

      // Sorting
      if (query.sortBy === "acquiredAt") {
        baseQuery += `
        ORDER BY
          acquired_at ${query.sortDirection}, b.token_id ${query.sortDirection}
        LIMIT $/limit/
      `;
      } else {
        baseQuery += `
        ORDER BY
          last_token_appraisal_value ${query.sortDirection} NULLS LAST, b.token_id ${query.sortDirection}
        LIMIT $/limit/
      `;
      }

      const userTokens = await redb.manyOrNone(baseQuery, { ...query, ...params });

      let continuation = null;
      if (userTokens.length === query.limit) {
        if (query.sortBy === "acquiredAt") {
          continuation = buildContinuation(
            _.toInteger(userTokens[userTokens.length - 1].acquired_at) +
              "_" +
              userTokens[userTokens.length - 1].collection_id +
              "_" +
              userTokens[userTokens.length - 1].token_id
          );
        } else {
          continuation = buildContinuation(
            _.toInteger(userTokens[userTokens.length - 1].last_token_appraisal_value) +
              "_" +
              userTokens[userTokens.length - 1].collection_id +
              "_" +
              userTokens[userTokens.length - 1].token_id
          );
        }
      }

      const sources = await Sources.getInstance();
      const takedowns = await Takedowns.getTokens(
        userTokens.map((r) => `${fromBuffer(r.contract)}:${r.token_id}`),
        userTokens.map((r) => r.collection_id)
      );
      const result = userTokens.map(async (r) => {
        const contract = fromBuffer(r.contract);
        const tokenId = r.token_id;

        // Use default currencies for backwards compatibility with entries
        // that don't have the currencies cached in the tokens table
        const floorAskCurrency = r.floor_sell_currency
          ? fromBuffer(r.floor_sell_currency)
          : Sdk.Common.Addresses.Native[config.chainId];
        const topBidCurrency = r.top_bid_currency
          ? fromBuffer(r.top_bid_currency)
          : Sdk.Common.Addresses.WNative[config.chainId];
        const collectionFloorSellCurrency = r.collection_floor_sell_currency
          ? fromBuffer(r.collection_floor_sell_currency)
          : Sdk.Common.Addresses.Native[config.chainId];
        const floorSellSource = r.floor_sell_value
          ? sources.get(Number(r.floor_sell_source_id_int), contract, tokenId)
          : undefined;
        const topBidSource = r.top_bid_source_id_int
          ? sources.get(Number(r.top_bid_source_id_int), contract, tokenId)
          : undefined;
        const acquiredTime = new Date(r.acquired_at * 1000).toISOString();
        return {
<<<<<<< HEAD
          token: getJoiTokenObject(
            {
              chainId: config.chainId,
              contract: contract,
              tokenId: tokenId,
              kind: r.kind,
              name: r.name,
              image: r.image,
              imageSmall: Assets.getResizedImageUrl(r.image, ImageSize.small),
              imageLarge: Assets.getResizedImageUrl(r.image, ImageSize.large),
              metadata: r.token_metadata?.image_original_url
                ? {
                    imageOriginal: r.token_metadata.image_original_url,
                  }
                : undefined,
              rarityScore: r.rarity_score,
              rarityRank: r.rarity_rank,
              supply: !_.isNull(r.supply) ? r.supply : null,
              remainingSupply: !_.isNull(r.remaining_supply) ? r.remaining_supply : null,
              media: r.media,
              isFlagged: Boolean(Number(r.is_flagged)),
              lastFlagUpdate: r.last_flag_update
                ? new Date(r.last_flag_update).toISOString()
=======
          token: {
            chainId: config.chainId,
            contract: contract,
            tokenId: tokenId,
            kind: r.kind,
            name: r.name,
            image: r.image,
            imageSmall: Assets.getResizedImageUrl(r.image, ImageSize.small),
            imageLarge: Assets.getResizedImageUrl(r.image, ImageSize.large),
            metadata: r.token_metadata?.image_original_url
              ? {
                  imageOriginal: r.token_metadata.image_original_url,
                }
              : undefined,
            rarityScore: r.rarity_score,
            rarityRank: r.rarity_rank,
            supply: !_.isNull(r.supply) ? r.supply : null,
            remainingSupply: !_.isNull(r.remaining_supply) ? r.remaining_supply : null,
            media: r.media,
            isFlagged: Boolean(Number(r.is_flagged)),
            isSpam: Boolean(Number(r.t_is_spam)) || Boolean(Number(r.c_is_spam)),
            lastFlagUpdate: r.last_flag_update ? new Date(r.last_flag_update).toISOString() : null,
            lastFlagChange: r.last_flag_change ? new Date(r.last_flag_change).toISOString() : null,
            collection: {
              id: r.collection_id,
              name: r.collection_name,
              slug: r.slug,
              imageUrl: r.metadata?.imageUrl,
              isSpam: Boolean(Number(r.c_is_spam)),
              openseaVerificationStatus: r.opensea_verification_status,
              floorAskPrice: r.collection_floor_sell_value
                ? await getJoiPriceObject(
                    {
                      gross: {
                        amount: String(
                          r.collection_floor_sell_currency_price ?? r.collection_floor_sell_value
                        ),
                        nativeAmount: String(r.collection_floor_sell_value),
                      },
                    },
                    collectionFloorSellCurrency,
                    query.displayCurrency
                  )
>>>>>>> 5c60696d
                : null,
              lastFlagChange: r.last_flag_change
                ? new Date(r.last_flag_change).toISOString()
                : null,
              collection: {
                id: r.collection_id,
                name: r.collection_name,
                slug: r.slug,
                imageUrl: r.metadata?.imageUrl,
                openseaVerificationStatus: r.opensea_verification_status,
                floorAskPrice: r.collection_floor_sell_value
                  ? await getJoiPriceObject(
                      {
                        gross: {
                          amount: String(
                            r.collection_floor_sell_currency_price ?? r.collection_floor_sell_value
                          ),
                          nativeAmount: String(r.collection_floor_sell_value),
                        },
                      },
                      collectionFloorSellCurrency,
                      query.displayCurrency
                    )
                  : null,
                royaltiesBps: r.royalties_bps ?? 0,
                royalties: r.royalties,
              },
              lastSale:
                query.includeLastSale && r.last_sale_currency
                  ? await getJoiSaleObject({
                      prices: {
                        gross: {
                          amount: r.last_sale_currency_price ?? r.last_sale_price,
                          nativeAmount: r.last_sale_price,
                          usdAmount: r.last_sale_usd_price,
                        },
                      },
                      fees: {
                        royaltyFeeBps: r.last_sale_royalty_fee_bps,
                        marketplaceFeeBps: r.last_sale_marketplace_fee_bps,
                        paidFullRoyalty: r.last_sale_paid_full_royalty,
                        royaltyFeeBreakdown: r.last_sale_royalty_fee_breakdown,
                        marketplaceFeeBreakdown: r.last_sale_marketplace_fee_breakdown,
                      },
                      currencyAddress: r.last_sale_currency,
                      timestamp: r.last_sale_timestamp,
                    })
                  : undefined,
              topBid: query.includeTopBid
                ? {
                    id: r.top_bid_id,
                    price: r.top_bid_value
                      ? await getJoiPriceObject(
                          {
                            net: {
                              amount: r.top_bid_currency_value ?? r.top_bid_value,
                              nativeAmount: r.top_bid_value,
                            },
                            gross: {
                              amount: r.top_bid_currency_price ?? r.top_bid_price,
                              nativeAmount: r.top_bid_price,
                            },
                          },
                          topBidCurrency,
                          query.displayCurrency
                        )
                      : null,
                    source: getJoiSourceObject(topBidSource),
                  }
                : undefined,
              lastAppraisalValue: r.last_token_appraisal_value
                ? formatEth(r.last_token_appraisal_value)
                : null,
              attributes: query.includeAttributes
                ? r.attributes
                  ? _.map(r.attributes, (attribute) => ({
                      key: attribute.key,
                      kind: attribute.kind,
                      value: attribute.value,
                      tokenCount: attribute.tokenCount,
                      onSaleCount: attribute.onSaleCount,
                      floorAskPrice: attribute.floorAskPrice
                        ? formatEth(attribute.floorAskPrice)
                        : attribute.floorAskPrice,
                      topBidValue: attribute.topBidValue
                        ? formatEth(attribute.topBidValue)
                        : attribute.topBidValue,
                      createdAt: new Date(attribute.createdAt).toISOString(),
                    }))
                  : []
                : undefined,
            },
            takedowns
          ),
          ownership: {
            tokenCount: String(r.token_count),
            onSaleCount: String(r.on_sale_count),
            floorAsk: {
              id: r.floor_sell_id,
              price: r.floor_sell_id
                ? await getJoiPriceObject(
                    {
                      gross: {
                        amount: r.floor_sell_currency_value ?? r.floor_sell_value,
                        nativeAmount: r.floor_sell_value,
                      },
                    },
                    floorAskCurrency,
                    query.displayCurrency
                  )
                : null,
              maker: r.floor_sell_maker ? fromBuffer(r.floor_sell_maker) : null,
              kind: r.floor_sell_kind,
              validFrom: r.floor_sell_value ? r.floor_sell_valid_from : null,
              validUntil: r.floor_sell_value ? r.floor_sell_valid_to : null,
              source: getJoiSourceObject(floorSellSource),
              rawData: query.includeRawData ? r.floor_sell_raw_data : undefined,
              isNativeOffChainCancellable: query.includeRawData
                ? r.floor_sell_raw_data?.zone ===
                  Sdk.SeaportBase.Addresses.ReservoirCancellationZone[config.chainId]
                : undefined,
            },
            acquiredAt: acquiredTime,
          },
        };
      });

      return {
        tokens: await Promise.all(result),
        continuation,
      };
    } catch (error) {
      logger.error(`get-user-tokens-${version}-handler`, `Handler failure: ${error}`);
      throw error;
    }
  },
};<|MERGE_RESOLUTION|>--- conflicted
+++ resolved
@@ -685,7 +685,6 @@
           : undefined;
         const acquiredTime = new Date(r.acquired_at * 1000).toISOString();
         return {
-<<<<<<< HEAD
           token: getJoiTokenObject(
             {
               chainId: config.chainId,
@@ -707,53 +706,9 @@
               remainingSupply: !_.isNull(r.remaining_supply) ? r.remaining_supply : null,
               media: r.media,
               isFlagged: Boolean(Number(r.is_flagged)),
+              isSpam: Boolean(Number(r.t_is_spam)) || Boolean(Number(r.c_is_spam)),
               lastFlagUpdate: r.last_flag_update
                 ? new Date(r.last_flag_update).toISOString()
-=======
-          token: {
-            chainId: config.chainId,
-            contract: contract,
-            tokenId: tokenId,
-            kind: r.kind,
-            name: r.name,
-            image: r.image,
-            imageSmall: Assets.getResizedImageUrl(r.image, ImageSize.small),
-            imageLarge: Assets.getResizedImageUrl(r.image, ImageSize.large),
-            metadata: r.token_metadata?.image_original_url
-              ? {
-                  imageOriginal: r.token_metadata.image_original_url,
-                }
-              : undefined,
-            rarityScore: r.rarity_score,
-            rarityRank: r.rarity_rank,
-            supply: !_.isNull(r.supply) ? r.supply : null,
-            remainingSupply: !_.isNull(r.remaining_supply) ? r.remaining_supply : null,
-            media: r.media,
-            isFlagged: Boolean(Number(r.is_flagged)),
-            isSpam: Boolean(Number(r.t_is_spam)) || Boolean(Number(r.c_is_spam)),
-            lastFlagUpdate: r.last_flag_update ? new Date(r.last_flag_update).toISOString() : null,
-            lastFlagChange: r.last_flag_change ? new Date(r.last_flag_change).toISOString() : null,
-            collection: {
-              id: r.collection_id,
-              name: r.collection_name,
-              slug: r.slug,
-              imageUrl: r.metadata?.imageUrl,
-              isSpam: Boolean(Number(r.c_is_spam)),
-              openseaVerificationStatus: r.opensea_verification_status,
-              floorAskPrice: r.collection_floor_sell_value
-                ? await getJoiPriceObject(
-                    {
-                      gross: {
-                        amount: String(
-                          r.collection_floor_sell_currency_price ?? r.collection_floor_sell_value
-                        ),
-                        nativeAmount: String(r.collection_floor_sell_value),
-                      },
-                    },
-                    collectionFloorSellCurrency,
-                    query.displayCurrency
-                  )
->>>>>>> 5c60696d
                 : null,
               lastFlagChange: r.last_flag_change
                 ? new Date(r.last_flag_change).toISOString()
