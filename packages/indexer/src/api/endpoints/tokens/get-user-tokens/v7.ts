--- conflicted
+++ resolved
@@ -695,8 +695,7 @@
               tokenId: tokenId,
               kind: r.kind,
               name: r.name,
-<<<<<<< HEAD
-              image: r.image,
+              image: Assets.getResizedImageUrl(r.image, undefined, r.image_version_updated_at),
               imageSmall: Assets.getResizedImageUrl(
                 r.image,
                 ImageSize.small,
@@ -707,11 +706,6 @@
                 ImageSize.large,
                 r.image_version_updated_at
               ),
-=======
-              image: Assets.getResizedImageUrl(r.image),
-              imageSmall: Assets.getResizedImageUrl(r.image, ImageSize.small),
-              imageLarge: Assets.getResizedImageUrl(r.image, ImageSize.large),
->>>>>>> 7db5b26a
               metadata: r.token_metadata?.image_original_url
                 ? {
                     imageOriginal: r.token_metadata.image_original_url,
