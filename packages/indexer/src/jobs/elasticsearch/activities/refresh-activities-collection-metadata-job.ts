--- conflicted
+++ resolved
@@ -28,11 +28,7 @@
 
     const collectionUpdateData = {
       isSpam: Number(collection?.isSpam),
-<<<<<<< HEAD
       nsfwStatus: Number(collection?.nsfwStatus),
-      imageVersion: collection?.imageVersion || null,
-=======
->>>>>>> 2b415801
     };
 
     if (!_.isEmpty(collectionUpdateData)) {
