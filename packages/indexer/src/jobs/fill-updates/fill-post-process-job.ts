--- conflicted
+++ resolved
@@ -2,20 +2,11 @@
 
 import { AbstractRabbitMqJobHandler, BackoffStrategy } from "@/jobs/abstract-rabbit-mq-job-handler";
 import { idb, pgp, PgPromiseQuery } from "@/common/db";
-import { logger } from "@/common/logger";
 import { acquireLock } from "@/common/redis";
 import { toBuffer } from "@/common/utils";
-import { config } from "@/config/index";
 import * as es from "@/events-sync/storage";
 import { assignRoyaltiesToFillEvents } from "@/events-sync/handlers/royalties";
 import { assignWashTradingScoreToFillEvents } from "@/events-sync/handlers/utils/fills";
-<<<<<<< HEAD
-=======
-import {
-  WebsocketEventKind,
-  WebsocketEventRouter,
-} from "@/jobs/websocket-events/websocket-event-router";
->>>>>>> ded97ad6
 
 export class FillPostProcessJob extends AbstractRabbitMqJobHandler {
   queueName = "fill-post-process";
@@ -88,33 +79,6 @@
 
     if (queries.length) {
       await idb.none(pgp.helpers.concat(queries));
-<<<<<<< HEAD
-=======
-    }
-
-    try {
-      if (config.doOldOrderWebsocketWork) {
-        await Promise.all(
-          allFillEvents.map(async (event) =>
-            WebsocketEventRouter({
-              eventInfo: {
-                tx_hash: event.baseEventParams.txHash,
-                log_index: event.baseEventParams.logIndex,
-                batch_index: event.baseEventParams.batchIndex,
-                trigger: "update",
-                offset: "",
-              },
-              eventKind: WebsocketEventKind.SaleEvent,
-            })
-          )
-        );
-      }
->>>>>>> ded97ad6
-    } catch (error) {
-      logger.error(
-        this.queueName,
-        `Failed to handle fill info for websocket event ${JSON.stringify(payload)}: ${error}`
-      );
     }
   }
 
