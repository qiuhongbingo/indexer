--- conflicted
+++ resolved
@@ -155,14 +155,11 @@
 import { blockGapCheckJob } from "@/jobs/events-sync/block-gap-check";
 import { traceSyncJob } from "@/jobs/events-sync/trace-sync-job";
 import { backfillTokensTimeToMetadataJob } from "@/jobs/backfill/backfill-tokens-time-to-metadata-job";
-<<<<<<< HEAD
 import { permitBiddingOrderNonceChangeJob } from "@/jobs/permit-bidding/order-approval-change-job";
 import { orderUpdatesExpiredPermitBiddingOrderJob } from "@/jobs/permit-bidding/cron/expired-orders-job";
-=======
 import { topSellingCollectionsJob } from "@/jobs/top-selling-collections-cache/save-top-selling-collections-job";
 import { newCollectionForTokenJob } from "@/jobs/token-updates/new-collection-for-token-job";
 import { backfillTokensWithMissingCollectionJob } from "@/jobs/backfill/backfill-tokens-with-missing-collection-job";
->>>>>>> 49116250
 
 export const allJobQueues = [
   backfillWrongNftBalances.queue,
@@ -299,14 +296,11 @@
       tokenWebsocketEventsTriggerJob,
       blockGapCheckJob,
       backfillTokensTimeToMetadataJob,
-<<<<<<< HEAD
       permitBiddingOrderNonceChangeJob,
       orderUpdatesExpiredPermitBiddingOrderJob,
-=======
       topSellingCollectionsJob,
       newCollectionForTokenJob,
       backfillTokensWithMissingCollectionJob,
->>>>>>> 49116250
     ];
   }
 
