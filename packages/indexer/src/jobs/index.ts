// WARNING! For ease of accounting, make sure to keep the below lists sorted!

// Initialize all background job queues and crons

import "@/jobs/arweave-relay";
import "@/jobs/backfill";
import "@/jobs/cache-check";
import "@/jobs/collections-refresh";
import "@/jobs/daily-volumes";
import "@/jobs/data-archive";
import "@/jobs/events-sync";
import "@/jobs/oracle";
import "@/jobs/websocket-events";
import "@/jobs/metrics";
import "@/jobs/opensea-orders";
import "@/jobs/monitoring";

// Export all job queues for monitoring through the BullMQ UI

import { AbstractRabbitMqJobHandler } from "@/jobs/abstract-rabbit-mq-job-handler";

import amqplibConnectionManager, {
  AmqpConnectionManager,
  ChannelWrapper,
} from "amqp-connection-manager";

import * as backfillExpiredOrders from "@/jobs/backfill/backfill-expired-orders";
import * as backfillRefreshCollectionMetadata from "@/jobs/backfill/backfill-refresh-collections-metadata";

import * as askWebsocketEventsTriggerQueue from "@/jobs/websocket-events/ask-websocket-events-trigger-queue";
import * as bidWebsocketEventsTriggerQueue from "@/jobs/websocket-events/bid-websocket-events-trigger-queue";
import * as transferWebsocketEventsTriggerQueue from "@/jobs/websocket-events/transfer-websocket-events-trigger-queue";
import * as saleWebsocketEventsTriggerQueue from "@/jobs/websocket-events/sale-websocket-events-trigger-queue";
import * as tokenWebsocketEventsTriggerQueue from "@/jobs/websocket-events/token-websocket-events-trigger-queue";
import * as topBidWebsocketEventsTriggerQueue from "@/jobs/websocket-events/top-bid-websocket-events-trigger-queue";
import * as collectionWebsocketEventsTriggerQueue from "@/jobs/websocket-events/collection-websocket-events-trigger-queue";

import * as backfillTransferActivitiesElasticsearch from "@/jobs/activities/backfill/backfill-transfer-activities-elasticsearch";
import * as backfillSaleActivitiesElasticsearch from "@/jobs/activities/backfill/backfill-sale-activities-elasticsearch";
import * as backfillAskActivitiesElasticsearch from "@/jobs/activities/backfill/backfill-ask-activities-elasticsearch";
import * as backfillBidActivitiesElasticsearch from "@/jobs/activities/backfill/backfill-bid-activities-elasticsearch";
import * as backfillAskCancelActivitiesElasticsearch from "@/jobs/activities/backfill/backfill-ask-cancel-activities-elasticsearch";
import * as backfillBidCancelActivitiesElasticsearch from "@/jobs/activities/backfill/backfill-bid-cancel-activities-elasticsearch";
import * as backfillActivitiesElasticsearch from "@/jobs/activities/backfill/backfill-activities-elasticsearch";
import * as backfillDeleteExpiredBidsElasticsearch from "@/jobs/activities/backfill/backfill-delete-expired-bids-elasticsearch";
import * as backfillSalePricingDecimalElasticsearch from "@/jobs/activities/backfill/backfill-sales-pricing-decimal-elasticsearch";

import amqplib from "amqplib";
import { config } from "@/config/index";
import _ from "lodash";
import getUuidByString from "uuid-by-string";
import { getMachineId } from "@/common/machine-id";
import { PausedRabbitMqQueues } from "@/models/paused-rabbit-mq-queues";
import { logger } from "@/common/logger";
import { tokenReclacSupplyJob } from "@/jobs/token-updates/token-reclac-supply-job";
import { tokenRefreshCacheJob } from "@/jobs/token-updates/token-refresh-cache-job";
import { recalcOwnerCountQueueJob } from "@/jobs/collection-updates/recalc-owner-count-queue-job";
import { recalcTokenCountQueueJob } from "@/jobs/collection-updates/recalc-token-count-queue-job";
import { normalizedFloorQueueJob } from "@/jobs/token-updates/normalized-floor-queue-job";
import { mintQueueJob } from "@/jobs/token-updates/mint-queue-job";
import { tokenFloorQueueJob } from "@/jobs/token-updates/token-floor-queue-job";
import { fetchCollectionMetadataJob } from "@/jobs/token-updates/fetch-collection-metadata-job";
import { handleNewBuyOrderJob } from "@/jobs/update-attribute/handle-new-buy-order-job";
import { handleNewSellOrderJob } from "@/jobs/update-attribute/handle-new-sell-order-job";
import { resyncAttributeCacheJob } from "@/jobs/update-attribute/resync-attribute-cache-job";
import { resyncAttributeCollectionJob } from "@/jobs/update-attribute/resync-attribute-collection-job";
import { resyncAttributeFloorSellJob } from "@/jobs/update-attribute/resync-attribute-floor-sell-job";
import { resyncAttributeKeyCountsJob } from "@/jobs/update-attribute/resync-attribute-key-counts-job";
import { resyncAttributeValueCountsJob } from "@/jobs/update-attribute/resync-attribute-value-counts-job";
import { resyncAttributeCountsJob } from "@/jobs/update-attribute/update-attribute-counts-job";
import { topBidQueueJob } from "@/jobs/token-set-updates/top-bid-queue-job";
import { topBidSingleTokenQueueJob } from "@/jobs/token-set-updates/top-bid-single-token-queue-job";
import { fetchSourceInfoJob } from "@/jobs/sources/fetch-source-info-job";
import { removeUnsyncedEventsActivitiesJob } from "@/jobs/activities/remove-unsynced-events-activities-job";
import { fixActivitiesMissingCollectionJob } from "@/jobs/activities/fix-activities-missing-collection-job";
import { collectionMetadataQueueJob } from "@/jobs/collection-updates/collection-metadata-queue-job";
import { rarityQueueJob } from "@/jobs/collection-updates/rarity-queue-job";
import { nonFlaggedFloorQueueJob } from "@/jobs/collection-updates/non-flagged-floor-queue-job";
import { refreshContractCollectionsMetadataQueueJob } from "@/jobs/collection-updates/refresh-contract-collections-metadata-queue-job";
import { setCommunityQueueJob } from "@/jobs/collection-updates/set-community-queue-job";
import { topBidCollectionJob } from "@/jobs/collection-updates/top-bid-collection-job";
import { updateCollectionDailyVolumeJob } from "@/jobs/collection-updates/update-collection-daily-volume-job";
import { collectionRefreshJob } from "@/jobs/collections-refresh/collections-refresh-job";
import { collectionRefreshCacheJob } from "@/jobs/collections-refresh/collections-refresh-cache-job";
import { currenciesFetchJob } from "@/jobs/currencies/currencies-fetch-job";
import { oneDayVolumeJob } from "@/jobs/daily-volumes/1day-volumes-job";
import { dailyVolumeJob } from "@/jobs/daily-volumes/daily-volumes-job";
import { processArchiveDataJob } from "@/jobs/data-archive/process-archive-data-job";
import { exportDataJob } from "@/jobs/data-export/export-data-job";
import { processActivityEventJob } from "@/jobs/activities/process-activity-event-job";
import { savePendingActivitiesJob } from "@/jobs/activities/save-pending-activities-job";
import { deleteArchivedExpiredBidActivitiesJob } from "@/jobs/activities/delete-archived-expired-bid-activities-job";
import { eventsSyncFtTransfersWriteBufferJob } from "@/jobs/events-sync/write-buffers/ft-transfers-job";
import { eventsSyncNftTransfersWriteBufferJob } from "@/jobs/events-sync/write-buffers/nft-transfers-job";
import { eventsSyncProcessBackfillJob } from "@/jobs/events-sync/process/events-sync-process-backfill";
import { openseaBidsQueueJob } from "@/jobs/orderbook/opensea-bids-queue-job";
import { processResyncRequestJob } from "@/jobs/events-sync/process-resync-request-queue-job";
import { eventsSyncBackfillJob } from "@/jobs/events-sync/events-sync-backfill-job";
import { blockCheckJob } from "@/jobs/events-sync/block-check-queue-job";
import { collectionNormalizedJob } from "@/jobs/collection-updates/collection-normalized-floor-queue-job";
import { replaceActivitiesCollectionJob } from "@/jobs/activities/replace-activities-collection-job";
import { refreshActivitiesTokenMetadataJob } from "@/jobs/activities/refresh-activities-token-metadata-job";
import { refreshActivitiesCollectionMetadataJob } from "@/jobs/activities/refresh-activities-collection-metadata-job";
import { collectionFloorJob } from "@/jobs/collection-updates/collection-floor-queue-job";
import { eventsSyncProcessRealtimeJob } from "@/jobs/events-sync/process/events-sync-process-realtime";
import { fillUpdatesJob } from "@/jobs/fill-updates/fill-updates-job";
import { fillPostProcessJob } from "@/jobs/fill-updates/fill-post-process-job";
import { generateCollectionTokenSetJob } from "@/jobs/flag-status/generate-collection-token-set-job";
import { flagStatusUpdateJob } from "@/jobs/flag-status/flag-status-update-job";
import { flagStatusProcessJob } from "@/jobs/flag-status/flag-status-process-job";
import { metadataIndexFetchJob } from "@/jobs/metadata-index/metadata-fetch-job";
import { metadataIndexProcessJob } from "@/jobs/metadata-index/metadata-process-job";
import { metadataIndexWriteJob } from "@/jobs/metadata-index/metadata-write-job";
import { metadataIndexProcessBySlugJob } from "@/jobs/metadata-index/metadata-process-by-slug-job";
import { mintsProcessJob } from "@/jobs/mints/mints-process-job";
import { mintsRefreshJob } from "@/jobs/mints/mints-refresh-job";
import { mintsCheckJob } from "@/jobs/mints/mints-check-job";
import { mintsExpiredJob } from "@/jobs/mints/cron/mints-expired-job";
import { nftBalanceUpdateFloorAskJob } from "@/jobs/nft-balance-updates/update-floor-ask-price-job";
import { orderFixesJob } from "@/jobs/order-fixes/order-fixes-job";
import { RabbitMq, RabbitMQMessage } from "@/common/rabbit-mq";
import { orderRevalidationsJob } from "@/jobs/order-fixes/order-revalidations-job";
import { orderUpdatesByIdJob } from "@/jobs/order-updates/order-updates-by-id-job";
import { orderUpdatesDynamicOrderJob } from "@/jobs/order-updates/cron/dynamic-orders-job";
import { orderUpdatesErc20OrderJob } from "@/jobs/order-updates/cron/erc20-orders-job";
import { orderUpdatesExpiredOrderJob } from "@/jobs/order-updates/cron/expired-orders-job";
import { orderUpdatesOracleOrderJob } from "@/jobs/order-updates/cron/oracle-orders-job";
import { blurBidsBufferJob } from "@/jobs/order-updates/misc/blur-bids-buffer-job";
import { blurBidsRefreshJob } from "@/jobs/order-updates/misc/blur-bids-refresh-job";
import { blurListingsRefreshJob } from "@/jobs/order-updates/misc/blur-listings-refresh-job";
import { orderUpdatesByMakerJob } from "@/jobs/order-updates/order-updates-by-maker-job";
import { openseaOffChainCancellationsJob } from "@/jobs/order-updates/misc/opensea-off-chain-cancellations-job";
import { orderbookOrdersJob } from "@/jobs/orderbook/orderbook-orders-job";
import { openseaListingsJob } from "@/jobs/orderbook/opensea-listings-job";
import { orderbookPostOrderExternalJob } from "@/jobs/orderbook/post-order-external/orderbook-post-order-external-job";
import { orderbookPostOrderExternalOpenseaJob } from "@/jobs/orderbook/post-order-external/orderbook-post-order-external-opensea-job";
import { eventsSyncRealtimeJob } from "@/jobs/events-sync/events-sync-realtime-job";
import { openseaOrdersProcessJob } from "@/jobs/opensea-orders/opensea-orders-process-job";
import { openseaOrdersFetchJob } from "@/jobs/opensea-orders/opensea-orders-fetch-job";
import { saveBidEventsJob } from "@/jobs/order-updates/save-bid-events-job";
import { countApiUsageJob } from "@/jobs/metrics/count-api-usage-job";
<<<<<<< HEAD
import { tokenAttributeWebsocketEventsTriggerQueueJob } from "@/jobs/websocket-events/token-attribute-websocket-events-trigger-job";
=======
import { topBidWebSocketEventsTriggerJob } from "@/jobs/websocket-events/top-bid-websocket-events-trigger-job";
>>>>>>> a9c51efb

export const allJobQueues = [
  backfillExpiredOrders.queue,
  backfillRefreshCollectionMetadata.queue,

  askWebsocketEventsTriggerQueue.queue,
  bidWebsocketEventsTriggerQueue.queue,
  transferWebsocketEventsTriggerQueue.queue,
  saleWebsocketEventsTriggerQueue.queue,
  tokenWebsocketEventsTriggerQueue.queue,
  topBidWebsocketEventsTriggerQueue.queue,
  collectionWebsocketEventsTriggerQueue.queue,

  backfillTransferActivitiesElasticsearch.queue,
  backfillSaleActivitiesElasticsearch.queue,
  backfillAskActivitiesElasticsearch.queue,
  backfillBidActivitiesElasticsearch.queue,
  backfillAskCancelActivitiesElasticsearch.queue,
  backfillBidCancelActivitiesElasticsearch.queue,
  backfillActivitiesElasticsearch.queue,
  backfillDeleteExpiredBidsElasticsearch.queue,
  backfillSalePricingDecimalElasticsearch.queue,
];

export class RabbitMqJobsConsumer {
  private static maxConsumerConnectionsCount = 5;

  private static rabbitMqConsumerConnections: AmqpConnectionManager[] = [];
  private static queueToChannel: Map<string, ChannelWrapper> = new Map();
  private static sharedChannels: Map<string, ChannelWrapper> = new Map();
  private static channelsToJobs: Map<ChannelWrapper, AbstractRabbitMqJobHandler[]> = new Map();
  private static sharedChannelName = "shared-channel";

  /**
   * Return array of all jobs classes, any new job MUST be added here
   */
  public static getQueues(): AbstractRabbitMqJobHandler[] {
    return [
      tokenReclacSupplyJob,
      tokenRefreshCacheJob,
      recalcOwnerCountQueueJob,
      recalcTokenCountQueueJob,
      normalizedFloorQueueJob,
      mintQueueJob,
      tokenFloorQueueJob,
      fetchCollectionMetadataJob,
      handleNewBuyOrderJob,
      handleNewSellOrderJob,
      resyncAttributeCacheJob,
      resyncAttributeCollectionJob,
      resyncAttributeFloorSellJob,
      resyncAttributeKeyCountsJob,
      resyncAttributeValueCountsJob,
      resyncAttributeCountsJob,
      topBidQueueJob,
      topBidSingleTokenQueueJob,
      fetchSourceInfoJob,
      removeUnsyncedEventsActivitiesJob,
      fixActivitiesMissingCollectionJob,
      collectionMetadataQueueJob,
      rarityQueueJob,
      nonFlaggedFloorQueueJob,
      refreshContractCollectionsMetadataQueueJob,
      setCommunityQueueJob,
      topBidCollectionJob,
      updateCollectionDailyVolumeJob,
      collectionRefreshJob,
      collectionRefreshCacheJob,
      currenciesFetchJob,
      oneDayVolumeJob,
      dailyVolumeJob,
      processArchiveDataJob,
      exportDataJob,
      processActivityEventJob,
      savePendingActivitiesJob,
      eventsSyncFtTransfersWriteBufferJob,
      eventsSyncNftTransfersWriteBufferJob,
      eventsSyncProcessBackfillJob,
      openseaBidsQueueJob,
      processResyncRequestJob,
      eventsSyncBackfillJob,
      blockCheckJob,
      collectionNormalizedJob,
      replaceActivitiesCollectionJob,
      refreshActivitiesCollectionMetadataJob,
      refreshActivitiesTokenMetadataJob,
      collectionFloorJob,
      eventsSyncProcessRealtimeJob,
      fillUpdatesJob,
      fillPostProcessJob,
      generateCollectionTokenSetJob,
      flagStatusUpdateJob,
      flagStatusProcessJob,
      metadataIndexFetchJob,
      metadataIndexProcessJob,
      metadataIndexWriteJob,
      metadataIndexProcessBySlugJob,
      mintsProcessJob,
      mintsRefreshJob,
      mintsCheckJob,
      mintsExpiredJob,
      nftBalanceUpdateFloorAskJob,
      orderFixesJob,
      orderRevalidationsJob,
      orderUpdatesByIdJob,
      orderUpdatesDynamicOrderJob,
      orderUpdatesErc20OrderJob,
      orderUpdatesExpiredOrderJob,
      orderUpdatesOracleOrderJob,
      blurBidsBufferJob,
      blurBidsRefreshJob,
      blurListingsRefreshJob,
      deleteArchivedExpiredBidActivitiesJob,
      orderUpdatesByMakerJob,
      openseaOffChainCancellationsJob,
      orderbookOrdersJob,
      openseaListingsJob,
      orderbookPostOrderExternalJob,
      orderbookPostOrderExternalOpenseaJob,
      eventsSyncRealtimeJob,
      openseaOrdersProcessJob,
      openseaOrdersFetchJob,
      saveBidEventsJob,
      countApiUsageJob,
<<<<<<< HEAD
      tokenAttributeWebsocketEventsTriggerQueueJob,
=======
      topBidWebSocketEventsTriggerJob,
>>>>>>> a9c51efb
    ];
  }

  public static getSharedChannelName(connectionIndex: number) {
    return `${RabbitMqJobsConsumer.sharedChannelName}:${connectionIndex}`;
  }

  public static async connect() {
    for (let i = 0; i < RabbitMqJobsConsumer.maxConsumerConnectionsCount; ++i) {
      const connection = amqplibConnectionManager.connect(config.rabbitMqUrl);
      RabbitMqJobsConsumer.rabbitMqConsumerConnections.push(connection);

      // Create a shared channel for each connection
      RabbitMqJobsConsumer.sharedChannels.set(
        RabbitMqJobsConsumer.getSharedChannelName(i),
        connection.createChannel({ confirm: false })
      );

      connection.once("error", (error) => {
        logger.error("rabbit-error", `Consumer connection error ${error}`);
      });
    }
  }

  /**
   * Return unique consumer tag used to identify a specific consumer on each queue
   * @param queueName
   */
  public static getConsumerTag(queueName: string) {
    return getUuidByString(`${getMachineId()}${queueName}`);
  }

  /**
   * Subscribing to a given job
   * @param job
   */
  public static async subscribe(job: AbstractRabbitMqJobHandler) {
    // Check if the queue is paused
    const pausedQueues = await PausedRabbitMqQueues.getPausedQueues();
    if (_.indexOf(pausedQueues, job.getQueue()) !== -1) {
      logger.warn("rabbit-subscribe", `${job.getQueue()} is paused`);
      return;
    }

    let channel: ChannelWrapper;
    const connectionIndex = _.random(0, RabbitMqJobsConsumer.maxConsumerConnectionsCount - 1);
    const sharedChannel = RabbitMqJobsConsumer.sharedChannels.get(
      RabbitMqJobsConsumer.getSharedChannelName(connectionIndex)
    );

    // Some queues can use a shared channel as they are less important with low traffic
    if (job.getUseSharedChannel() && sharedChannel) {
      channel = sharedChannel;
    } else {
      channel = RabbitMqJobsConsumer.rabbitMqConsumerConnections[connectionIndex].createChannel({
        confirm: false,
      });
      await channel.waitForConnect();
    }

    RabbitMqJobsConsumer.queueToChannel.set(job.getQueue(), channel);

    RabbitMqJobsConsumer.channelsToJobs.get(channel)
      ? RabbitMqJobsConsumer.channelsToJobs.get(channel)?.push(job)
      : RabbitMqJobsConsumer.channelsToJobs.set(channel, [job]);

    // Subscribe to the queue
    await channel.consume(
      job.getQueue(),
      async (msg) => {
        if (!_.isNull(msg)) {
          await _.clone(job).consume(channel, msg);
        }
      },
      {
        consumerTag: RabbitMqJobsConsumer.getConsumerTag(job.getQueue()),
        prefetch: job.getConcurrency(),
        noAck: false,
      }
    );

    // Subscribe to the retry queue
    await channel.consume(
      job.getRetryQueue(),
      async (msg) => {
        if (!_.isNull(msg)) {
          await _.clone(job).consume(channel, msg);
        }
      },
      {
        consumerTag: RabbitMqJobsConsumer.getConsumerTag(job.getRetryQueue()),
        prefetch: _.max([_.toInteger(job.getConcurrency() / 4), 1]) ?? 1,
        noAck: false,
      }
    );

    channel.once("error", async (error) => {
      if (error.message.includes("timeout")) {
        const jobs = RabbitMqJobsConsumer.channelsToJobs.get(channel);
        if (jobs) {
          // Resubscribe the jobs
          for (const job of jobs) {
            try {
              await this.subscribe(job);
            } catch (error) {
              logger.error(
                "rabbit-channel",
                `Consumer channel failed to resubscribe to ${job.queueName} ${error}`
              );
            }
          }

          logger.info(
            "rabbit-channel",
            `Resubscribed to ${JSON.stringify(
              jobs.map((job: AbstractRabbitMqJobHandler) => job.queueName)
            )}`
          );

          // Clear the channel that closed
          RabbitMqJobsConsumer.channelsToJobs.delete(channel);
        }
      }
    });
  }

  /**
   * Unsubscribing from the given job
   * @param job
   */
  static async unsubscribe(job: AbstractRabbitMqJobHandler) {
    const channel = RabbitMqJobsConsumer.queueToChannel.get(job.getQueue());

    if (channel) {
      await channel.cancel(RabbitMqJobsConsumer.getConsumerTag(job.getQueue()));
      await channel.cancel(RabbitMqJobsConsumer.getConsumerTag(job.getRetryQueue()));
    }
  }

  /**
   * Going over all the jobs and calling the subscribe function for each queue
   */
  static async startRabbitJobsConsumer(): Promise<void> {
    try {
      await RabbitMqJobsConsumer.connect(); // Create a connection for the consumer

      for (const queue of RabbitMqJobsConsumer.getQueues()) {
        try {
          if (!queue.isDisableConsuming()) {
            await RabbitMqJobsConsumer.subscribe(queue);
          }
        } catch (error) {
          logger.error(
            "rabbit-subscribe",
            `failed to subscribe to ${queue.queueName} error ${error}`
          );
        }
      }
    } catch (error) {
      logger.error("rabbit-subscribe-connection", `failed to open connections to consume ${error}`);
    }
  }

  static async retryQueue(queueName: string) {
    const job = _.find(RabbitMqJobsConsumer.getQueues(), (queue) => queue.getQueue() === queueName);

    if (job) {
      const deadLetterQueueSize = await RabbitMq.getQueueSize(job.getDeadLetterQueue());

      // No messages in the dead letter queue
      if (deadLetterQueueSize === 0) {
        return 0;
      }

      const connection = await amqplib.connect(config.rabbitMqUrl);
      const channel = await connection.createChannel();
      let counter = 0;

      await channel.prefetch(200);

      // Subscribe to the dead letter queue
      await new Promise<void>((resolve) =>
        channel.consume(
          job.getDeadLetterQueue(),
          async (msg) => {
            if (!_.isNull(msg)) {
              await RabbitMq.send(
                job.getRetryQueue(),
                JSON.parse(msg.content.toString()) as RabbitMQMessage
              );
            }

            ++counter;
            if (counter >= deadLetterQueueSize) {
              resolve();
            }
          },
          {
            noAck: true,
            exclusive: true,
          }
        )
      );

      await channel.close();
      await connection.close();

      return counter;
    }

    return 0;
  }
}<|MERGE_RESOLUTION|>--- conflicted
+++ resolved
@@ -139,11 +139,8 @@
 import { openseaOrdersFetchJob } from "@/jobs/opensea-orders/opensea-orders-fetch-job";
 import { saveBidEventsJob } from "@/jobs/order-updates/save-bid-events-job";
 import { countApiUsageJob } from "@/jobs/metrics/count-api-usage-job";
-<<<<<<< HEAD
 import { tokenAttributeWebsocketEventsTriggerQueueJob } from "@/jobs/websocket-events/token-attribute-websocket-events-trigger-job";
-=======
 import { topBidWebSocketEventsTriggerJob } from "@/jobs/websocket-events/top-bid-websocket-events-trigger-job";
->>>>>>> a9c51efb
 
 export const allJobQueues = [
   backfillExpiredOrders.queue,
@@ -268,11 +265,8 @@
       openseaOrdersFetchJob,
       saveBidEventsJob,
       countApiUsageJob,
-<<<<<<< HEAD
       tokenAttributeWebsocketEventsTriggerQueueJob,
-=======
       topBidWebSocketEventsTriggerJob,
->>>>>>> a9c51efb
     ];
   }
 
