--- conflicted
+++ resolved
@@ -16,11 +16,8 @@
 import _ from "lodash";
 import * as royalties from "@/utils/royalties";
 import * as marketplaceFees from "@/utils/marketplace-fees";
-<<<<<<< HEAD
 import MetadataProviderRouter from "@/metadata/metadata-provider-router";
-=======
 import PgPromise from "pg-promise";
->>>>>>> 1a7edcb4
 
 export type NewCollectionForTokenJobPayload = {
   contract: string;
