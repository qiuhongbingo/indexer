/* eslint-disable @typescript-eslint/no-explicit-any */

import { config } from "@/config/index";
import { CollectionMetadata, TokenMetadata, TokenMetadataBySlugResult } from "../types";
import { logger } from "@/common/logger";
import { Contract } from "ethers";
import { Interface } from "ethers/lib/utils";
import { baseProvider } from "@/common/provider";
import axios from "axios";
import { RequestWasThrottledError, normalizeMetadata } from "./utils";
import _ from "lodash";
import { AbstractBaseMetadataProvider } from "./abstract-base-metadata-provider";
import { customHandleToken, hasCustomHandler } from "../custom";
import { extendMetadata, hasExtendHandler } from "../extend";

class OpenseaMetadataProvider extends AbstractBaseMetadataProvider {
  method = "opensea";
  protected async _getCollectionMetadata(
    contract: string,
    tokenId: string
  ): Promise<CollectionMetadata> {
    try {
      const { data, creatorAddress } = await this.getDataWithCreator(contract, tokenId);

      if (!data?.collection) {
        throw new Error("Missing collection");
      }

      return this.parseCollection(data, contract, creatorAddress);
    } catch (error) {
      logger.error(
        "opensea-fetcher",
        JSON.stringify({
          topic: "fetchCollectionError",
          message: `Could not fetch collection.  contract=${contract}, tokenId=${tokenId}, error=${error}`,
          contract,
          tokenId,
          error,
        })
      );

      let name = contract;
      try {
        name = await new Contract(
          contract,
          new Interface(["function name() view returns (string)"]),
          baseProvider
        ).name();
      } catch (error) {
        logger.error(
          "opensea-fetcher",
          JSON.stringify({
            topic: "fetchContractNameError",
            message: `Could not fetch collection.  contract=${contract}, tokenId=${tokenId}, error=${error}`,

            contract,
            tokenId,
            error,
          })
        );
      }

      return {
        id: contract,
        slug: null,
        name,
        community: null,
        metadata: null,
        contract,
        tokenIdRange: null,
        tokenSetId: `contract:${contract}`,
        isFallback: true,
      };
    }
  }

  protected async _getTokensMetadata(
    tokens: { contract: string; tokenId: string }[],
    options?: {
      allowFallback?: boolean;
      flagged?: boolean;
    }
  ): Promise<TokenMetadata[]> {
    const searchParams = new URLSearchParams();
    for (const { contract, tokenId } of tokens) {
      searchParams.append("asset_contract_addresses", contract);
      searchParams.append("token_ids", tokenId);
    }

    const url = `${
      !this.isOSTestnet() ? "https://api.opensea.io" : "https://testnets-api.opensea.io"
    }/api/v1/assets?${searchParams.toString()}`;

    const API_KEY_TO_USE = options?.flagged ? config.openSeaApiKeyFlagged : config.openSeaApiKey;

    const data = await axios
      .get(!this.isOSTestnet() ? config.openSeaApiUrl || url : url, {
        headers: !this.isOSTestnet()
          ? {
              url,
<<<<<<< HEAD
              "X-API-KEY": API_KEY_TO_USE.trim(),
=======
              "X-API-KEY": config.openSeaTokenMetadataApiKey.trim(),
>>>>>>> 90001899
              Accept: "application/json",
            }
          : {
              Accept: "application/json",
            },
      })
      .then((response) => response.data)
      .catch((error) => {
        logger.error(
          "opensea-fetcher",
          `fetchTokens error. url:${url}, message:${error.message},  status:${
            error.response?.status
          }, data:${JSON.stringify(error.response?.data)}, url:${JSON.stringify(
            error.config?.url
          )}, headers:${JSON.stringify(error.config?.headers?.url)}`
        );

        this.handleError(error);
      });

    return data.assets.map(this.parseToken).filter(Boolean);
  }

  protected async _getTokensMetadataBySlug(
    slug: string,
    continuation?: string
  ): Promise<TokenMetadataBySlugResult> {
    const searchParams = new URLSearchParams();
    if (continuation) {
      searchParams.append("cursor", continuation);
    }
    if (slug) {
      searchParams.append("collection_slug", slug);
    }
    searchParams.append("limit", "200");

    const url = `${
      !this.isOSTestnet() ? "https://api.opensea.io" : "https://testnets-api.opensea.io"
    }/api/v1/assets?${searchParams.toString()}`;
    const data = await axios
      .get(!this.isOSTestnet() ? config.openSeaApiUrl || url : url, {
        headers: !this.isOSTestnet()
          ? {
              url,
              "X-API-KEY": config.openSeaTokenMetadataBySlugApiKey.trim(),
              Accept: "application/json",
            }
          : {
              Accept: "application/json",
            },
      })
      .then((response) => response.data)
      .catch((error) => this.handleError(error));

    const assets = data.assets.map(this.parseToken).filter(Boolean);
    return {
      metadata: assets,
      continuation: data.next ?? undefined,
      previous: data.previous ?? undefined,
    };
  }

  async _getTokensFlagStatus(
    contract: string,
    continuation?: string
  ): Promise<{
    data: { contract: string; tokenId: string; flagged: boolean }[];
    continuation?: string;
  }> {
    const searchParams = new URLSearchParams();
    searchParams.append("asset_contract_addresses", contract);
    if (continuation) {
      searchParams.append("cursor", continuation);
    }
    searchParams.append("include_orders", "false");
    searchParams.append("order_direction", "desc");
    searchParams.append("limit", "200");

    const url = `${
      !this.isOSTestnet() ? "https://api.opensea.io" : "https://testnets-api.opensea.io"
    }/api/v1/assets?${searchParams.toString()}`;

    const data = await axios
      .get(!this.isOSTestnet() ? config.openSeaApiUrl || url : url, {
        headers: !this.isOSTestnet()
          ? {
              url,
              "X-API-KEY": config.openSeaApiKey.trim(),
              Accept: "application/json",
            }
          : {
              Accept: "application/json",
            },
      })
      .then((response) => response.data)
      .catch((error) => {
        // eslint-disable-next-line
        console.log(error);
      });

    return {
      data: data.assets.map((asset: any) => ({
        contract: asset.asset_contract.address,
        tokenId: asset.token_id,
        flagged: !asset.supports_wyvern,
      })),
      continuation: data.next ?? undefined,
    };
  }

  handleError(error: any) {
    if (error.response?.status === 429 || error.response?.status === 503) {
      let delay = 1;

      if (error.response.data.detail?.startsWith("Request was throttled. Expected available in")) {
        try {
          delay = error.response.data.detail.split(" ")[6];
        } catch {
          // Skip on any errors
        }
      }

      throw new RequestWasThrottledError(error.response.statusText, delay);
    }

    throw error;
  }

  parseToken(metadata: any): TokenMetadata {
    return {
      contract: metadata.asset_contract.address,
      tokenId: metadata.token_id,
      collection: _.toLower(metadata.asset_contract.address),
      slug: metadata.collection.slug,
      name: metadata.name,
      flagged: metadata.supports_wyvern != null ? !metadata.supports_wyvern : false,
      // Token descriptions are a waste of space for most collections we deal with
      // so by default we ignore them (this behaviour can be overridden if needed).
      description: metadata.description,
      imageUrl: metadata.image_url,
      imageOriginalUrl: metadata.image_original_url,
      animationOriginalUrl: metadata.animation_original_url,
      metadataOriginalUrl: metadata.token_metadata,
      mediaUrl: metadata.animation_url,
      attributes: (metadata.traits || []).map((trait: any) => ({
        key: trait.trait_type ?? "property",
        value: trait.value,
        kind: typeof trait.value == "number" ? "number" : "string",
        rank: 1,
      })),
    };
  }

  parseCollection(metadata: any, contract: string, creator: string): CollectionMetadata {
    // TODO: Do we really need these here?
    const communities = {
      "0xff9c1b15b16263c61d017ee9f65c50e4ae0113d7": "loot",
      "0x8db687aceb92c66f013e1d614137238cc698fedb": "loot",
      "0x1dfe7ca09e99d10835bf73044a23b73fc20623df": "loot",
      "0x521f9c7505005cfa19a8e5786a9c3c9c9f5e6f42": "forgottenrunes",
      "0xf55b615b479482440135ebf1b907fd4c37ed9420": "forgottenrunes",
      "0x31158181b4b91a423bfdc758fc3bf8735711f9c5": "forgottenrunes",
      "0x251b5f14a825c537ff788604ea1b58e49b70726f": "forgottenrunes",
      "0x57f1887a8bf19b14fc0df6fd9b2acc9af147ea85": "ens",
    };

    // Collect the fees
    const royalties = [];
    const fees = [];

    for (const key in metadata.collection.fees.seller_fees) {
      if (Object.prototype.hasOwnProperty.call(metadata.collection.fees.seller_fees, key)) {
        royalties.push({
          recipient: key,
          bps: metadata.collection.fees.seller_fees[key],
        });
      }
    }

    for (const key in metadata.collection.fees.opensea_fees) {
      if (Object.prototype.hasOwnProperty.call(metadata.collection.fees.opensea_fees, key)) {
        fees.push({
          recipient: key,
          bps: metadata.collection.fees.opensea_fees[key],
        });
      }
    }

    return {
      id: contract,
      slug: metadata.collection.slug,
      name: metadata.collection ? metadata.collection.name : metadata.name,
      community: communities[contract as keyof typeof communities] ?? null,
      metadata: metadata.collection ? normalizeMetadata(metadata.collection) : null,
      openseaRoyalties: royalties,
      openseaFees: fees,
      contract,
      tokenIdRange: null,
      tokenSetId: `contract:${contract}`,
      paymentTokens: metadata.collection.payment_tokens
        ? metadata.collection.payment_tokens.map((token: any) => {
            return {
              address: token.address,
              decimals: token.decimals,
              name: token.name,
              symbol: token.symbol,
            };
          })
        : undefined,
      creator: creator ? _.toLower(creator) : null,
    };
  }

  async getDataWithCreator(
    contract: string,
    tokenId: string
  ): Promise<{ creatorAddress: string; data: any }> {
    if (config.chainId === 1) {
      const data = await this.getOSData("asset", contract, tokenId);

      return { data, creatorAddress: data?.creator?.address };
    }

    let data = await this.getOSData("nft", contract, tokenId);
    let creatorAddress = data?.creator;

    if (data?.collection) {
      data = await this.getOSDataForCollection(contract, tokenId, data.collection);
      creatorAddress = creatorAddress ?? data?.creator?.address;
    } else {
      data = await this.getOSDataForEventsOrAsset(contract, tokenId);
      if (data?.collection?.slug && !data?.collection?.payment_tokens) {
        data = await this.getOSData("collection", contract, tokenId, data.collection.slug);
      }
      creatorAddress = data?.creator?.address;
    }

    return {
      data,
      creatorAddress,
    };
  }

  async getOSDataForCollection(contract: string, tokenId: string, collection: any): Promise<any> {
    return await this.getOSData("collection", contract, tokenId, collection);
  }

  async getOSDataForEventsOrAsset(contract: string, tokenId: string): Promise<any> {
    return (
      (await this.getOSData("events", contract, tokenId)) ||
      (await this.getOSData("asset", contract, tokenId))
    );
  }

  public async parseTokenMetadata(request: {
    asset_contract: {
      address: string;
    };
    collection: {
      slug: string;
    };
    token_id: string;
    name?: string;
    description?: string;
    image_url?: string;
    animation_url?: string;
    traits: Array<{
      trait_type: string;
      value: string | number | null;
    }>;
  }): Promise<TokenMetadata | null> {
    if (hasCustomHandler(request.asset_contract.address)) {
      const result = await customHandleToken({
        contract: request.asset_contract.address,
        _tokenId: request.token_id,
      });
      return result;
    }

    if (hasExtendHandler(request.asset_contract.address)) {
      const result = await extendMetadata({
        contract: request.asset_contract.address,
        slug: request.collection.slug,
        collection: request.asset_contract.address,
        flagged: null,
        tokenId: request.token_id,
        name: request.name ?? "",
        description: request.description ?? "",
        imageUrl: request.image_url ?? "",
        mediaUrl: request.animation_url ?? "",
        attributes: request.traits.map((trait) => ({
          key: trait.trait_type,
          value: trait.value,
          kind: typeof trait.value == "number" ? "number" : "string",
        })),
      });
      return result;
    }

    return {
      contract: request.asset_contract.address,
      slug: request.collection.slug,
      collection: request.asset_contract.address,
      flagged: null,
      tokenId: request.token_id,
      name: request.name ?? "",
      description: request.description ?? "",
      imageUrl: request.image_url ?? "",
      mediaUrl: request.animation_url ?? "",
      attributes: request.traits.map((trait) => ({
        key: trait.trait_type,
        value: trait.value,
        kind: typeof trait.value == "number" ? "number" : "string",
      })),
    };
  }

  getOSNetworkName(): string {
    switch (config.chainId) {
      case 1:
        return "ethereum";
      case 4:
        return "rinkeby";
      case 5:
        return "goerli";
      case 10:
        return "optimism";
      case 56:
        return "bsc";
      case 137:
        return "matic";
      case 42161:
        return "arbitrum";
      case 42170:
        return "arbitrum_nova";
      case 43114:
        return "avalanche";
      case 8453:
        return "base";
      case 7777777:
        return "zora";
      case 11155111:
        return "sepolia";
      case 80001:
        return "mumbai";
      case 84531:
        return "base_goerli";
      case 999:
        return "zora_testnet";
      default:
        throw new Error(`Unknown chainId for metadata provider opensea: ${config.chainId}`);
    }
  }

  isOSTestnet(): boolean {
    switch (config.chainId) {
      case 4:
      case 5:
      case 11155111:
      case 80001:
      case 84531:
      case 999:
        return true;
    }

    return false;
  }

  getUrlForApi(
    api: string,
    contract: string,
    tokenId?: string,
    network?: string,
    slug?: string
  ): string {
    const baseUrl = `${
      !this.isOSTestnet() ? "https://api.opensea.io" : "https://testnets-api.opensea.io"
    }`;

    switch (api) {
      case "asset":
        return `${baseUrl}/api/v1/asset/${contract}/${tokenId}`;
      case "events":
        return `${baseUrl}/api/v1/events?asset_contract_address=${contract}&token_id=${tokenId}`;
      case "offers":
        return `${baseUrl}/v2/orders/${network}/seaport/offers?asset_contract_address=${contract}&token_ids=${tokenId}`;
      case "asset_contract":
        return `${baseUrl}/api/v1/asset_contract/${contract}`;
      case "collection":
        return `${baseUrl}/api/v1/collection/${slug}`;
      case "nft":
        return `${baseUrl}/v2/chain/${network}/contract/${contract}/nfts/${tokenId}`;
      default:
        throw new Error(`Unknown API for metadata provider opensea: ${api}`);
    }
  }

  async getOSData(api: string, contract: string, tokenId?: string, slug?: string): Promise<any> {
    const network = this.getOSNetworkName();
    const url = this.getUrlForApi(api, contract, tokenId, network, slug);

    const headers = !this.isOSTestnet()
      ? {
          url,
          "X-API-KEY": config.openSeaCollectionMetadataApiKey.trim(),
          Accept: "application/json",
        }
      : {
          Accept: "application/json",
        };

    try {
      const osResponse = await axios.get(!this.isOSTestnet() ? config.openSeaApiUrl || url : url, {
        headers,
      });

      switch (api) {
        case "events":
          // Fallback to offers API if we get a collection from the wrong chain
          if (network == osResponse.data.asset_events[0]?.asset.asset_contract.chain_identifier) {
            return osResponse.data.asset_events[0]?.asset;
          } else {
            return await this.getOSData("offers", contract, tokenId);
          }
        case "offers":
          return osResponse.data.orders[0]?.taker_asset_bundle.assets[0];
        case "asset":
        case "asset_contract":
        case "collection":
          return osResponse.data;
        case "nft":
          return osResponse.data.nft;
      }
    } catch (error: any) {
      if (api === "asset") {
        logger.error(
          "opensea-fetcher",
          JSON.stringify({
            topic: "getOSData",
            message: "Retrieve asset error.",
            url,
            contract,
            tokenId,
            error,
          })
        );

        // Try to get the collection only based on the contract.
        if (error.response?.status === 404) {
          if (isNaN(Number(tokenId))) {
            logger.error(
              "opensea-fetcher",
              `fetchCollection retrieve asset contract - Invalid tokenId. contract:${contract}, tokenId:${tokenId}`
            );

            throw new Error(`Invalid tokenId.`);
          }
          return await this.getOSData("asset_contract", contract);
        } else {
          throw error;
        }
      } else {
        logger.error(
          "opensea-fetcher",
          JSON.stringify({
            topic: "getOSData",
            message: "Could not fetch from API",
            url,
            contract,
            tokenId,
            error,
          })
        );
      }
    }
  }
}

export const openseaMetadataProvider = new OpenseaMetadataProvider();<|MERGE_RESOLUTION|>--- conflicted
+++ resolved
@@ -91,18 +91,16 @@
       !this.isOSTestnet() ? "https://api.opensea.io" : "https://testnets-api.opensea.io"
     }/api/v1/assets?${searchParams.toString()}`;
 
-    const API_KEY_TO_USE = options?.flagged ? config.openSeaApiKeyFlagged : config.openSeaApiKey;
+    const API_KEY_TO_USE = options?.flagged
+      ? config.openSeaApiKeyFlagged
+      : config.openSeaTokenMetadataApiKey;
 
     const data = await axios
       .get(!this.isOSTestnet() ? config.openSeaApiUrl || url : url, {
         headers: !this.isOSTestnet()
           ? {
               url,
-<<<<<<< HEAD
               "X-API-KEY": API_KEY_TO_USE.trim(),
-=======
-              "X-API-KEY": config.openSeaTokenMetadataApiKey.trim(),
->>>>>>> 90001899
               Accept: "application/json",
             }
           : {
