--- conflicted
+++ resolved
@@ -13,12 +13,8 @@
 import { Tokens } from "@/models/tokens";
 import MetadataApi from "@/utils/metadata-api";
 import * as royalties from "@/utils/royalties";
-<<<<<<< HEAD
-import * as marketplaceFees from "@/utils/marketplace_fees";
 import * as marketplaceBlacklist from "@/utils/marketplace-blacklists";
-=======
 import * as marketplaceFees from "@/utils/marketplace-fees";
->>>>>>> 4e9779dc
 import { logger } from "@/common/logger";
 
 export class Collections {
