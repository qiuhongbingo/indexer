import { AddressZero } from "@ethersproject/constants";
import { parseConfig } from "@reservoir0x/mint-interface";

import { idb } from "@/common/db";
import { baseProvider } from "@/common/provider";
import { redis } from "@/common/redis";
import { bn, fromBuffer, toBuffer } from "@/common/utils";
import { getNetworkSettings } from "@/config/network";
import { fetchTransaction } from "@/events-sync/utils";
import { mintsCheckJob } from "@/jobs/mints/mints-check-job";
import { mintsRefreshJob } from "@/jobs/mints/mints-refresh-job";
import { Sources } from "@/models/sources";
import { CollectionMint, getCollectionMints } from "@/orderbook/mints";
import { getStatus } from "@/orderbook/mints/calldata/helpers";

import * as artblocks from "@/orderbook/mints/calldata/detector/artblocks";
import * as createdotfun from "@/orderbook/mints/calldata/detector/createdotfun";
import * as decent from "@/orderbook/mints/calldata/detector/decent";
import * as foundation from "@/orderbook/mints/calldata/detector/foundation";
import * as generic from "@/orderbook/mints/calldata/detector/generic";
import * as manifold from "@/orderbook/mints/calldata/detector/manifold";
import * as mintdotfun from "@/orderbook/mints/calldata/detector/mintdotfun";
import * as seadrop from "@/orderbook/mints/calldata/detector/seadrop";
import * as soundxyz from "@/orderbook/mints/calldata/detector/soundxyz";
import * as thirdweb from "@/orderbook/mints/calldata/detector/thirdweb";
import * as zora from "@/orderbook/mints/calldata/detector/zora";
import * as titlesxyz from "@/orderbook/mints/calldata/detector/titlesxyz";
import * as highlightxyz from "@/orderbook/mints/calldata/detector/highlightxyz";
import * as bueno from "@/orderbook/mints/calldata/detector/bueno";
import * as fairxyz from "@/orderbook/mints/calldata/detector/fairxyz";
import * as fabric from "@/orderbook/mints/calldata/detector/fabric";
<<<<<<< HEAD
import * as paragraph from "@/orderbook/mints/calldata/detector/paragraph";
=======
import * as mirror from "@/orderbook/mints/calldata/detector/mirror";
>>>>>>> ff8907d6

export {
  artblocks,
  decent,
  foundation,
  generic,
  manifold,
  mintdotfun,
  seadrop,
  soundxyz,
  thirdweb,
  zora,
  createdotfun,
  titlesxyz,
  highlightxyz,
  bueno,
  fairxyz,
  fabric,
<<<<<<< HEAD
  paragraph,
=======
  mirror,
>>>>>>> ff8907d6
};

export const extractByTx = async (txHash: string, skipCache = false) => {
  // Fetch all transfers associated to the transaction
  const transfers = await idb
    .manyOrNone(
      `
        SELECT
          nft_transfer_events.address,
          nft_transfer_events.token_id,
          nft_transfer_events.amount,
          nft_transfer_events.from,
          nft_transfer_events.to
        FROM nft_transfer_events
        WHERE nft_transfer_events.tx_hash = $/txHash/
      `,
      {
        txHash: toBuffer(txHash),
      }
    )
    .then((ts) =>
      ts.map((t) => ({
        contract: fromBuffer(t.address),
        tokenId: t.token_id,
        amount: t.amount,
        from: fromBuffer(t.from),
        to: fromBuffer(t.to),
      }))
    );

  // Return early if no transfers are available
  if (!transfers.length) {
    return [];
  }

  // Exclude certain contracts
  const contract = transfers[0].contract;
  if (getNetworkSettings().mintsAsSalesBlacklist.includes(contract)) {
    return [];
  }

  // Make sure every mint in the transaction is associated to the same contract
  if (!transfers.every((t) => t.contract === contract)) {
    return [];
  }

  // Make sure that every mint in the transaction is associated to the same collection
  const tokenIds = transfers.map((t) => t.tokenId);
  const collectionsResult = await idb.manyOrNone(
    `
      SELECT
        contracts.kind,
        tokens.collection_id
      FROM tokens
      JOIN contracts
        ON tokens.contract = contracts.address
      WHERE tokens.contract = $/contract/
        AND tokens.token_id IN ($/tokenIds:list/)
    `,
    {
      contract: toBuffer(contract),
      tokenIds,
    }
  );
  if (!collectionsResult.length) {
    return [];
  }
  const collection = collectionsResult[0].collection_id;
  if (!collectionsResult.every((c) => c.collection_id && c.collection_id === collection)) {
    return [];
  }

  await mintsCheckJob.addToQueue({ collection }, 10 * 60);

  // If there are any open collection mints trigger a refresh with a delay
  const openMints = await getCollectionMints(collection, { status: "open" });

  const hasOpenMints = openMints.length > 0;
  const forceRefresh = openMints.some((c) => c.details.info?.hasDynamicPrice);

  if (hasOpenMints) {
    await mintsRefreshJob.addToQueue({ collection, forceRefresh }, 10 * 60);
  }

  // For performance reasons, do at most one attempt per collection per 5 minutes
  if (!skipCache) {
    const kind = collectionsResult[0].kind;
    if (kind === "erc1155") {
      // For ERC1155, we use a lock per collection + token (since mints are usually per token)
      // For safety, restrict to first 10 tokens
      for (const tokenId of tokenIds.slice(0, 10)) {
        const mintDetailsLockKey = `mint-details:${collection}:${tokenId}`;
        const mintDetailsLock = await redis.get(mintDetailsLockKey);
        if (mintDetailsLock) {
          return [];
        }
        await redis.set(mintDetailsLockKey, "locked", "EX", 5 * 60);
      }
    } else {
      // For ERC721, we use a lock per collection only (since mints are per collection)
      const mintDetailsLockKey = `mint-details:${collection}`;
      const mintDetailsLock = await redis.get(mintDetailsLockKey);
      if (mintDetailsLock) {
        return [];
      }
      await redis.set(mintDetailsLockKey, "locked", "EX", 5 * 60);
    }
  }

  // Make sure every transfer in the transaction is a mint
  const tx = await fetchTransaction(txHash);
  if (!transfers.every((t) => t.from === AddressZero)) {
    return [];
  }

  // Make sure every mint in the transaction goes to the same recipient
  const recipient = transfers[0].to;
  if (!transfers.every((t) => t.to === recipient)) {
    return [];
  }

  // Make sure something was actually minted
  const amountMinted = transfers.map((t) => bn(t.amount)).reduce((a, b) => bn(a).add(b));
  if (amountMinted.eq(0)) {
    return [];
  }

  // Make sure the total price is evenly divisible by the amount
  const pricePerAmountMinted = bn(tx.value).div(amountMinted);
  if (!bn(tx.value).eq(pricePerAmountMinted.mul(amountMinted))) {
    return [];
  }

  // There must be some calldata
  if (tx.data.length < 10) {
    return [];
  }

  // Remove any source tags at the end of the calldata (`mint.fun` uses them)
  if (tx.data.length > 10) {
    const sources = await Sources.getInstance();
    const source = sources.getByDomainHash(tx.data.slice(-8));
    if (source) {
      tx.data = tx.data.slice(0, -8);
    }
  }

  // Artblocks
  const artblocksResults = await artblocks.extractByTx(collection, tx);
  if (artblocksResults.length) {
    return artblocksResults;
  }

  // Decent
  const decentResults = await decent.extractByTx(collection, tx);
  if (decentResults.length) {
    return decentResults;
  }

  // Foundation
  const foundationResults = await foundation.extractByTx(collection, tx);
  if (foundationResults.length) {
    return foundationResults;
  }

  // Manifold
  const manifoldResults = await manifold.extractByTx(collection, tx);
  if (manifoldResults.length) {
    return manifoldResults;
  }

  // Mintdotfun
  const mintdotfunResults = await mintdotfun.extractByTx(collection, tx);
  if (mintdotfunResults.length) {
    return mintdotfunResults;
  }

  // Zora
  const zoraResults = await zora.extractByTx(collection, tx);
  if (zoraResults.length) {
    return zoraResults;
  }

  // Seadrop
  const seadropResults = await seadrop.extractByTx(collection, tx);
  if (seadropResults.length) {
    return seadropResults;
  }

  // Thirdweb
  const thirdwebResults = await thirdweb.extractByTx(collection, tx);
  if (thirdwebResults.length) {
    return thirdwebResults;
  }

  // Soundxyz
  const soundxyzResults = await soundxyz.extractByTx(collection, tx);
  if (soundxyzResults.length) {
    return soundxyzResults;
  }

  // Createdotfun
  const createdotfunResults = await createdotfun.extractByTx(collection, tx);
  if (createdotfunResults.length) {
    return createdotfunResults;
  }

  // Titlesxyz
  const titlesXyzResults = await titlesxyz.extractByTx(collection, tx);
  if (titlesXyzResults.length) {
    return titlesXyzResults;
  }

  // Highlightxyz
  const highlightXyzResults = await highlightxyz.extractByTx(collection, tx);
  if (highlightXyzResults.length) {
    return highlightXyzResults;
  }

  // Bueno
  const buenoResults = await bueno.extractByTx(collection, tx);
  if (buenoResults.length) {
    return buenoResults;
  }

  // Fairxyz
  const fairXyzResults = await fairxyz.extractByTx(collection, tx);
  if (fairXyzResults.length) {
    return fairXyzResults;
  }

  // Fabric
  const fabricResults = await fabric.extractByTx(collection, tx);
  if (fabricResults.length) {
    return fabricResults;
  }

<<<<<<< HEAD
  // Paragraph
  const paragraphResults = await paragraph.extractByTx(collection, tx);
  if (paragraphResults.length) {
    return paragraphResults;
=======
  // Mirror
  const mirrorResults = await mirror.extractByTx(collection, tx);
  if (mirrorResults.length) {
    return mirrorResults;
>>>>>>> ff8907d6
  }

  // Generic via `mintConfig`
  const metadataResult = await idb.oneOrNone(
    `
      SELECT
        contracts.metadata
      FROM contracts
      WHERE contracts.address = $/collection/
      LIMIT 1
    `,
    {
      collection: toBuffer(collection),
    }
  );
  // Since we have a `mintConfig` entry in the metadata we want the mints to be handled
  // by the standard mint configuration event rather than the generic handler (which is
  // not very accurate)
  if (metadataResult?.metadata?.mintConfig) {
    return [];
  }

  // Generic
  const genericResults = await generic.extractByTx(
    collection,
    tx,
    pricePerAmountMinted,
    amountMinted,
    recipient
  );
  if (genericResults.length) {
    return genericResults;
  }

  return [];
};

const RESERVED_METHODS = [
  "0x095ea7b3", // approve
  "0x23b872dd", // transferFrom
  "0x42966c68", // burn
  "0xa9059cbb", // transfer
  "0xd73dd623", // increaseApproval
  "0x39509351", // increaseAllowance
  "0xb88d4fde", // safeTransferFrom
  "0x42842e0e", // safeTransferFrom
  "0xa22cb465", // setApprovalForAll
];

const checkMintIsSafe = (mint: CollectionMint): boolean => {
  const methodId = mint.details.tx.data.signature;
  if (RESERVED_METHODS.includes(methodId)) {
    return false;
  }

  return true;
};

// eslint-disable-next-line @typescript-eslint/no-explicit-any
export const extractByContractMetadata = async (collection: string, contractMetadata: any) => {
  const mintConfig = contractMetadata.mintConfig;
  const parsed = await parseConfig(mintConfig, {
    collection,
    provider: baseProvider,
  });

  const collectionMints: CollectionMint[] = [];
  for (const phase of parsed.phases) {
    const formatted = phase.format();

    // For the moment we only support public mints
    if (formatted.kind === "public") {
      const mint = phase.format();
      const isSafe = checkMintIsSafe(mint);
      if (isSafe) {
        collectionMints.push(mint);
      }
    }
  }

  // Update the status of each collection mint
  await Promise.all(
    collectionMints.map(async (cm) => {
      await getStatus(cm).then(({ status, reason }) => {
        cm.status = status;
        cm.statusReason = reason;
      });
    })
  );

  return collectionMints;
};<|MERGE_RESOLUTION|>--- conflicted
+++ resolved
@@ -29,11 +29,8 @@
 import * as bueno from "@/orderbook/mints/calldata/detector/bueno";
 import * as fairxyz from "@/orderbook/mints/calldata/detector/fairxyz";
 import * as fabric from "@/orderbook/mints/calldata/detector/fabric";
-<<<<<<< HEAD
 import * as paragraph from "@/orderbook/mints/calldata/detector/paragraph";
-=======
 import * as mirror from "@/orderbook/mints/calldata/detector/mirror";
->>>>>>> ff8907d6
 
 export {
   artblocks,
@@ -52,11 +49,8 @@
   bueno,
   fairxyz,
   fabric,
-<<<<<<< HEAD
   paragraph,
-=======
   mirror,
->>>>>>> ff8907d6
 };
 
 export const extractByTx = async (txHash: string, skipCache = false) => {
@@ -294,17 +288,16 @@
     return fabricResults;
   }
 
-<<<<<<< HEAD
   // Paragraph
   const paragraphResults = await paragraph.extractByTx(collection, tx);
   if (paragraphResults.length) {
     return paragraphResults;
-=======
+  }
+
   // Mirror
   const mirrorResults = await mirror.extractByTx(collection, tx);
   if (mirrorResults.length) {
     return mirrorResults;
->>>>>>> ff8907d6
   }
 
   // Generic via `mintConfig`
