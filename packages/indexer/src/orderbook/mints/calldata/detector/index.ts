import { AddressZero } from "@ethersproject/constants";
import { parseConfig } from "@reservoir0x/mint-interface";

import { idb } from "@/common/db";
import { baseProvider } from "@/common/provider";
import { redis } from "@/common/redis";
import { bn, fromBuffer, toBuffer } from "@/common/utils";
import { getNetworkSettings } from "@/config/network";
import { fetchTransaction } from "@/events-sync/utils";
import { mintsCheckJob } from "@/jobs/mints/mints-check-job";
import { mintsRefreshJob } from "@/jobs/mints/mints-refresh-job";
import { Sources } from "@/models/sources";
import { CollectionMint, getCollectionMints } from "@/orderbook/mints";
import { getStatus } from "@/orderbook/mints/calldata/helpers";

import * as artblocks from "@/orderbook/mints/calldata/detector/artblocks";
import * as createdotfun from "@/orderbook/mints/calldata/detector/createdotfun";
import * as decent from "@/orderbook/mints/calldata/detector/decent";
import * as foundation from "@/orderbook/mints/calldata/detector/foundation";
import * as generic from "@/orderbook/mints/calldata/detector/generic";
import * as manifold from "@/orderbook/mints/calldata/detector/manifold";
import * as mintdotfun from "@/orderbook/mints/calldata/detector/mintdotfun";
import * as seadrop from "@/orderbook/mints/calldata/detector/seadrop";
import * as soundxyz from "@/orderbook/mints/calldata/detector/soundxyz";
import * as thirdweb from "@/orderbook/mints/calldata/detector/thirdweb";
import * as zora from "@/orderbook/mints/calldata/detector/zora";
import * as titlesxyz from "@/orderbook/mints/calldata/detector/titlesxyz";
import * as highlightxyz from "@/orderbook/mints/calldata/detector/highlightxyz";
import * as bueno from "@/orderbook/mints/calldata/detector/bueno";

export {
  artblocks,
  decent,
  foundation,
  generic,
  manifold,
  mintdotfun,
  seadrop,
  soundxyz,
  thirdweb,
  zora,
  createdotfun,
  titlesxyz,
  highlightxyz,
  bueno,
};

export const extractByTx = async (txHash: string, skipCache = false) => {
  // Fetch all transfers associated to the transaction
  const transfers = await idb
    .manyOrNone(
      `
        SELECT
          nft_transfer_events.address,
          nft_transfer_events.token_id,
          nft_transfer_events.amount,
          nft_transfer_events.from,
          nft_transfer_events.to
        FROM nft_transfer_events
        WHERE nft_transfer_events.tx_hash = $/txHash/
      `,
      {
        txHash: toBuffer(txHash),
      }
    )
    .then((ts) =>
      ts.map((t) => ({
        contract: fromBuffer(t.address),
        tokenId: t.token_id,
        amount: t.amount,
        from: fromBuffer(t.from),
        to: fromBuffer(t.to),
      }))
    );

  // Return early if no transfers are available
  if (!transfers.length) {
    return [];
  }

  // Exclude certain contracts
  const contract = transfers[0].contract;
  if (getNetworkSettings().mintsAsSalesBlacklist.includes(contract)) {
    return [];
  }

  // Make sure every mint in the transaction is associated to the same contract
  if (!transfers.every((t) => t.contract === contract)) {
    return [];
  }

  // Make sure that every mint in the transaction is associated to the same collection
  const tokenIds = transfers.map((t) => t.tokenId);
  const collectionsResult = await idb.manyOrNone(
    `
      SELECT
        contracts.kind,
        tokens.collection_id
      FROM tokens
      JOIN contracts
        ON tokens.contract = contracts.address
      WHERE tokens.contract = $/contract/
        AND tokens.token_id IN ($/tokenIds:list/)
    `,
    {
      contract: toBuffer(contract),
      tokenIds,
    }
  );
  if (!collectionsResult.length) {
    return [];
  }
  const collection = collectionsResult[0].collection_id;
  if (!collectionsResult.every((c) => c.collection_id && c.collection_id === collection)) {
    return [];
  }

  await mintsCheckJob.addToQueue({ collection }, 10 * 60);

  // If there are any open collection mints trigger a refresh with a delay
  const openMints = await getCollectionMints(collection, { status: "open" });

  const hasOpenMints = openMints.length > 0;
  const forceRefresh = openMints.some((c) => c.details.info?.hasDynamicPrice);

  if (hasOpenMints) {
    await mintsRefreshJob.addToQueue({ collection, forceRefresh }, 10 * 60);
  }

  // For performance reasons, do at most one attempt per collection per 5 minutes
  if (!skipCache) {
    const kind = collectionsResult[0].kind;
    if (kind === "erc1155") {
      // For ERC1155, we use a lock per collection + token (since mints are usually per token)
      // For safety, restrict to first 10 tokens
      for (const tokenId of tokenIds.slice(0, 10)) {
        const mintDetailsLockKey = `mint-details:${collection}:${tokenId}`;
        const mintDetailsLock = await redis.get(mintDetailsLockKey);
        if (mintDetailsLock) {
          return [];
        }
        await redis.set(mintDetailsLockKey, "locked", "EX", 5 * 60);
      }
    } else {
      // For ERC721, we use a lock per collection only (since mints are per collection)
      const mintDetailsLockKey = `mint-details:${collection}`;
      const mintDetailsLock = await redis.get(mintDetailsLockKey);
      if (mintDetailsLock) {
        return [];
      }
      await redis.set(mintDetailsLockKey, "locked", "EX", 5 * 60);
    }
  }

  // Make sure every transfer in the transaction is a mint
  const tx = await fetchTransaction(txHash);
  if (!transfers.every((t) => t.from === AddressZero)) {
    return [];
  }

  // Make sure something was actually minted
  const amountMinted = transfers.map((t) => bn(t.amount)).reduce((a, b) => bn(a).add(b));
  if (amountMinted.eq(0)) {
    return [];
  }

  // Make sure the total price is evenly divisible by the amount
  const pricePerAmountMinted = bn(tx.value).div(amountMinted);
  if (!bn(tx.value).eq(pricePerAmountMinted.mul(amountMinted))) {
    return [];
  }

  // There must be some calldata
  if (tx.data.length < 10) {
    return [];
  }

  // Remove any source tags at the end of the calldata (`mint.fun` uses them)
  if (tx.data.length > 10) {
    const sources = await Sources.getInstance();
    const source = sources.getByDomainHash(tx.data.slice(-8));
    if (source) {
      tx.data = tx.data.slice(0, -8);
    }
  }

  // Artblocks
  const artblocksResults = await artblocks.extractByTx(collection, tx);
  if (artblocksResults.length) {
    return artblocksResults;
  }

  // Decent
  const decentResults = await decent.extractByTx(collection, tx);
  if (decentResults.length) {
    return decentResults;
  }

  // Foundation
  const foundationResults = await foundation.extractByTx(collection, tx);
  if (foundationResults.length) {
    return foundationResults;
  }

  // Manifold
  const manifoldResults = await manifold.extractByTx(collection, tx);
  if (manifoldResults.length) {
    return manifoldResults;
  }

  // Mintdotfun
  const mintdotfunResults = await mintdotfun.extractByTx(collection, tx);
  if (mintdotfunResults.length) {
    return mintdotfunResults;
  }

  // Zora
  const zoraResults = await zora.extractByTx(collection, tx);
  if (zoraResults.length) {
    return zoraResults;
  }

  // Seadrop
  const seadropResults = await seadrop.extractByTx(collection, tx);
  if (seadropResults.length) {
    return seadropResults;
  }

  // Thirdweb
  const thirdwebResults = await thirdweb.extractByTx(collection, tx);
  if (thirdwebResults.length) {
    return thirdwebResults;
  }

  // Soundxyz
  const soundxyzResults = await soundxyz.extractByTx(collection, tx);
  if (soundxyzResults.length) {
    return soundxyzResults;
  }

  // Createdotfun
  const createdotfunResults = await createdotfun.extractByTx(collection, tx);
  if (createdotfunResults.length) {
    return createdotfunResults;
  }

  // Titlesxyz
  const titlesXyzResults = await titlesxyz.extractByTx(collection, tx);
  if (titlesXyzResults.length) {
    return titlesXyzResults;
  }

  // Highlightxyz
  const highlightXyzResults = await highlightxyz.extractByTx(collection, tx);
  if (highlightXyzResults.length) {
    return highlightXyzResults;
  }

<<<<<<< HEAD
  // bueno
  const buenoResults = await bueno.extractByTx(collection, tx);
  if (buenoResults.length) {
    return buenoResults;
=======
  // Generic via `mintConfig`
  const metadataResult = await idb.oneOrNone(
    `
      SELECT
        contracts.metadata
      FROM contracts
      WHERE contracts.address = $/collection/
      LIMIT 1
    `,
    {
      collection: toBuffer(collection),
    }
  );
  // Since we have a `mintConfig` entry in the metadata we want the mints to be handled
  // by the standard mint configuration event rather than the generic handler (which is
  // not very accurate)
  if (metadataResult?.metadata?.mintConfig) {
    return [];
>>>>>>> 863bfd80
  }

  // Generic
  const genericResults = await generic.extractByTx(
    collection,
    tx,
    pricePerAmountMinted,
    amountMinted
  );
  if (genericResults.length) {
    return genericResults;
  }

  return [];
};

// eslint-disable-next-line @typescript-eslint/no-explicit-any
export const extractByContractMetadata = async (collection: string, contractMetadata: any) => {
  const mintConfig = contractMetadata.mintConfig;
  const parsed = await parseConfig(mintConfig, {
    collection,
    provider: baseProvider,
  });

  const collectionMints: CollectionMint[] = [];
  for (const phase of parsed.phases) {
    const formatted = phase.format();

    // For the moment we only support public mints
    if (formatted.kind === "public") {
      collectionMints.push(phase.format());
    }
  }

  // Update the status of each collection mint
  await Promise.all(
    collectionMints.map(async (cm) => {
      await getStatus(cm).then(({ status, reason }) => {
        cm.status = status;
        cm.statusReason = reason;
      });
    })
  );

  return collectionMints;
};<|MERGE_RESOLUTION|>--- conflicted
+++ resolved
@@ -256,12 +256,12 @@
     return highlightXyzResults;
   }
 
-<<<<<<< HEAD
-  // bueno
+  // Bueno
   const buenoResults = await bueno.extractByTx(collection, tx);
   if (buenoResults.length) {
     return buenoResults;
-=======
+  }
+
   // Generic via `mintConfig`
   const metadataResult = await idb.oneOrNone(
     `
@@ -280,7 +280,6 @@
   // not very accurate)
   if (metadataResult?.metadata?.mintConfig) {
     return [];
->>>>>>> 863bfd80
   }
 
   // Generic
