/* eslint-disable @typescript-eslint/no-explicit-any */

// Exports

export * as cryptopunks from "@/orderbook/orders/cryptopunks";
export * as element from "@/orderbook/orders/element";
export * as foundation from "@/orderbook/orders/foundation";
export * as seaport from "@/orderbook/orders/seaport-v1.1";
export * as seaportV14 from "@/orderbook/orders/seaport-v1.4";
export * as seaportV15 from "@/orderbook/orders/seaport-v1.5";
export * as alienswap from "@/orderbook/orders/alienswap";
export * as sudoswap from "@/orderbook/orders/sudoswap";
export * as x2y2 from "@/orderbook/orders/x2y2";
export * as zeroExV4 from "@/orderbook/orders/zeroex-v4";
export * as zora from "@/orderbook/orders/zora";
export * as blur from "@/orderbook/orders/blur";
export * as rarible from "@/orderbook/orders/rarible";
export * as nftx from "@/orderbook/orders/nftx";
export * as manifold from "@/orderbook/orders/manifold";
export * as superrare from "@/orderbook/orders/superrare";
export * as looksRareV2 from "@/orderbook/orders/looks-rare-v2";
export * as collectionxyz from "@/orderbook/orders/collectionxyz";
export * as sudoswapV2 from "@/orderbook/orders/sudoswap-v2";
export * as midaswap from "@/orderbook/orders/midaswap";
export * as caviarV1 from "@/orderbook/orders/caviar-v1";
export * as paymentProcessor from "@/orderbook/orders/payment-processor";
export * as paymentProcessorV2 from "@/orderbook/orders/payment-processor-v2";

// Imports

import { HashZero } from "@ethersproject/constants";
import * as Sdk from "@reservoir0x/sdk";
import { Permit } from "@reservoir0x/sdk/dist/router/v6/permit";
import { BidDetails, ListingDetails } from "@reservoir0x/sdk/dist/router/v6/types";

import { inject } from "@/api/index";
import { idb } from "@/common/db";
import { config } from "@/config/index";
import { Sources } from "@/models/sources";
import { SourcesEntity } from "@/models/sources/sources-entity";
import { checkMarketplaceIsFiltered } from "@/utils/marketplace-blacklists";
import * as registry from "@/utils/royalties/registry";
import { getCoSigner } from "@/utils/cosign";

// Whenever a new order kind is added, make sure to also include an
// entry/implementation in the below types/methods in order to have
// the new order available/fillable.

export type OrderKind =
  | "wyvern-v2"
  | "wyvern-v2.3"
  | "looks-rare"
  | "zeroex-v4-erc721"
  | "zeroex-v4-erc1155"
  | "foundation"
  | "x2y2"
  | "seaport"
  | "seaport-v1.4"
  | "seaport-v1.5"
  | "alienswap"
  | "rarible"
  | "element-erc721"
  | "element-erc1155"
  | "quixotic"
  | "nouns"
  | "zora-v3"
  | "mint"
  | "cryptopunks"
  | "sudoswap"
  | "nftx"
  | "blur"
  | "manifold"
  | "tofu-nft"
  | "decentraland"
  | "nft-trader"
  | "okex"
  | "bend-dao"
  | "superrare"
  | "zeroex-v2"
  | "zeroex-v3"
  | "treasure"
  | "looks-rare-v2"
  | "blend"
  | "collectionxyz"
  | "sudoswap-v2"
  | "midaswap"
  | "caviar-v1"
  | "payment-processor"
  | "blur-v2"
  | "joepeg"
  | "payment-processor-v2";

// In case we don't have the source of an order readily available, we use
// a default value where possible (since very often the exchange protocol
// is tightly coupled to a source marketplace and we just assume that the
// bulk of orders from a protocol come from known that marketplace).

const mintsSources = new Map<string, string>();
mintsSources.set("0x059edd72cd353df5106d2b9cc5ab83a52287ac3a", "artblocks.io");
mintsSources.set("0xa7d8d9ef8d8ce8992df33d8b8cf4aebabd5bd270", "artblocks.io");
mintsSources.set("0x57f1887a8bf19b14fc0df6fd9b2acc9af147ea85", "ens.domains");
mintsSources.set("0x495f947276749ce646f68ac8c248420045cb7b5e", "opensea.io");
mintsSources.set("0xc9154424b823b10579895ccbe442d41b9abd96ed", "rarible.com");
mintsSources.set("0xb66a603f4cfe17e3d27b87a8bfcad319856518b8", "rarible.com");
mintsSources.set("0xc143bbfcdbdbed6d454803804752a064a622c1f3", "async.art");
mintsSources.set("0xfbeef911dc5821886e1dda71586d90ed28174b7d", "knownorigin.io");
mintsSources.set("0xb932a70a57673d89f4acffbe830e8ed7f75fb9e0", "superrare.com");

export const getOrderSourceByOrderId = async (
  orderId: string
): Promise<SourcesEntity | undefined> => {
  try {
    const result = await idb.oneOrNone(
      `
        SELECT
          orders.source_id_int
        FROM orders
        WHERE orders.id = $/orderId/
        LIMIT 1
      `,
      { orderId }
    );
    if (result) {
      const sources = await Sources.getInstance();
      return sources.get(result.order_source_id_int);
    }
  } catch {
    // Skip any errors
  }

  // In case nothing matched, return `undefined` by default
};

export const getOrderSourceByOrderKind = async (
  orderKind: OrderKind,
  address?: string
): Promise<SourcesEntity | undefined> => {
  try {
    const sources = await Sources.getInstance();
    switch (orderKind) {
      case "x2y2":
        return sources.getOrInsert("x2y2.io");
      case "foundation":
        return sources.getOrInsert("foundation.app");
      case "looks-rare":
      case "looks-rare-v2":
        return sources.getOrInsert("looksrare.org");
      case "seaport":
      case "seaport-v1.4":
      case "seaport-v1.5":
      case "wyvern-v2":
      case "wyvern-v2.3":
        return sources.getOrInsert("opensea.io");
      case "rarible":
        return sources.getOrInsert("rarible.com");
      case "element-erc721":
      case "element-erc1155":
        return sources.getOrInsert("element.market");
      case "quixotic":
        return sources.getOrInsert("quixotic.io");
      case "zora-v3":
        return sources.getOrInsert("zora.co");
      case "nouns":
        return sources.getOrInsert("nouns.wtf");
      case "cryptopunks":
        return sources.getOrInsert("cryptopunks.app");
      case "sudoswap":
      case "sudoswap-v2":
        return sources.getOrInsert("sudoswap.xyz");
      case "midaswap":
        return sources.getOrInsert("midaswap.org");
      case "caviar-v1":
        return sources.getOrInsert("caviar.sh");
      case "nftx":
        return sources.getOrInsert("nftx.io");
      case "blur":
      case "blur-v2":
      case "blend":
        return sources.getOrInsert("blur.io");
      case "manifold":
        return sources.getOrInsert("manifold.xyz");
      case "tofu-nft":
        return sources.getOrInsert("tofunft.com");
      case "decentraland":
        return sources.getOrInsert("market.decentraland.org");
      case "nft-trader":
        return sources.getOrInsert("nfttrader.io");
      case "okex":
        return sources.getOrInsert("okx.com");
      case "bend-dao":
        return sources.getOrInsert("benddao.xyz");
      case "superrare":
        return sources.getOrInsert("superrare.com");
      case "alienswap":
        return sources.getOrInsert("alienswap.xyz");
      case "collectionxyz":
        return sources.getOrInsert("collection.xyz");
      case "mint": {
        if (address && mintsSources.has(address)) {
          return sources.getOrInsert(mintsSources.get(address)!);
        }
      }
    }
  } catch {
    // Skip any errors
  }

  // In case nothing matched, return `undefined` by default
};

// Support for filling listings
export const generateListingDetailsV6 = async (
  order: {
    id: string;
    kind: OrderKind;
    currency: string;
    price: string;
    source?: string;
    rawData: any;
    fees?: Sdk.RouterV6.Types.Fee[];
  },
  token: {
    kind: "erc721" | "erc1155";
    contract: string;
    tokenId: string;
    amount?: number;
    isFlagged?: boolean;
  },
  taker?: string
): Promise<ListingDetails> => {
  const common = {
    orderId: order.id,
    contractKind: token.kind,
    contract: token.contract,
    tokenId: token.tokenId,
    currency: order.currency,
    price: order.price,
    source: order.source,
    isFlagged: token.isFlagged,
    amount: token.amount ?? 1,
    fees: order.fees ?? [],
  };

  switch (order.kind) {
    case "blur": {
      return {
        kind: "blur",
        ...common,
        order: order.rawData,
      };
    }

    case "cryptopunks": {
      return {
        kind: "cryptopunks",
        ...common,
        order: new Sdk.CryptoPunks.Order(config.chainId, order.rawData),
      };
    }

    case "foundation": {
      return {
        kind: "foundation",
        ...common,
        order: new Sdk.Foundation.Order(config.chainId, order.rawData),
      };
    }

    case "element-erc721":
    case "element-erc1155": {
      return {
        kind: "element",
        ...common,
        order: new Sdk.Element.Order(config.chainId, order.rawData),
      };
    }

    case "looks-rare": {
      return {
        kind: "looks-rare",
        ...common,
        order: new Sdk.LooksRare.Order(config.chainId, order.rawData),
      };
    }

    case "x2y2": {
      return {
        kind: "x2y2",
        ...common,
        order: new Sdk.X2Y2.Order(config.chainId, order.rawData),
      };
    }

    case "zeroex-v4-erc721":
    case "zeroex-v4-erc1155": {
      return {
        kind: "zeroex-v4",
        ...common,
        order: new Sdk.ZeroExV4.Order(config.chainId, order.rawData),
      };
    }

    case "seaport": {
      return {
        kind: "seaport",
        ...common,
        order: new Sdk.SeaportV11.Order(config.chainId, order.rawData),
      };
    }

    case "seaport-v1.4": {
      return {
        kind: "seaport-v1.4",
        ...common,
        order: new Sdk.SeaportV14.Order(config.chainId, order.rawData),
      };
    }

    case "seaport-v1.5": {
      if (order.rawData && !order.rawData.partial) {
        // Make sure on-chain orders have a "defined" signature
        order.rawData.signature = order.rawData.signature ?? "0x";

        return {
          kind: "seaport-v1.5",
          ...common,
          order: new Sdk.SeaportV15.Order(config.chainId, order.rawData),
        };
      } else {
        if (order.rawData.okxOrderId) {
          return {
            kind: "seaport-v1.5-partial-okx",
            ...common,
            order: {
              okxId: order.rawData.okxOrderId,
              id: order.id,
            } as Sdk.SeaportBase.Types.OkxPartialOrder,
          };
        } else {
          return {
            kind: "seaport-v1.5-partial",
            ...common,
            order: {
              contract: token.contract,
              tokenId: token.tokenId,
              id: order.id,
            } as Sdk.SeaportBase.Types.OpenseaPartialOrder,
          };
        }
      }
    }

    case "alienswap": {
      return {
        kind: "alienswap",
        ...common,
        order: new Sdk.Alienswap.Order(config.chainId, order.rawData),
      };
    }

    case "zora-v3": {
      return {
        kind: "zora",
        ...common,
        order: new Sdk.Zora.Order(config.chainId, order.rawData),
      };
    }

    case "rarible": {
      return {
        kind: "rarible",
        ...common,
        order: new Sdk.Rarible.Order(config.chainId, order.rawData),
      };
    }

    case "sudoswap": {
      return {
        kind: "sudoswap",
        ...common,
        order: new Sdk.Sudoswap.Order(config.chainId, order.rawData),
      };
    }

    case "nftx": {
      return {
        kind: "nftx",
        ...common,
        order: new Sdk.Nftx.Order(config.chainId, order.rawData),
      };
    }

    case "manifold": {
      return {
        kind: "manifold",
        ...common,
        order: new Sdk.Manifold.Order(config.chainId, order.rawData),
      };
    }

    case "superrare": {
      return {
        kind: "superrare",
        ...common,
        order: new Sdk.SuperRare.Order(config.chainId, order.rawData),
      };
    }

    case "looks-rare-v2": {
      return {
        kind: "looks-rare-v2",
        ...common,
        order: new Sdk.LooksRareV2.Order(config.chainId, order.rawData),
      };
    }

    case "collectionxyz": {
      return {
        kind: "collectionxyz",
        ...common,
        order: new Sdk.CollectionXyz.Order(config.chainId, order.rawData),
      };
    }

    case "sudoswap-v2": {
      return {
        kind: "sudoswap-v2",
        ...common,
        order: new Sdk.SudoswapV2.Order(config.chainId, order.rawData),
      };
    }

    case "midaswap": {
      return {
        kind: "midaswap",
        ...common,
        order: new Sdk.Midaswap.Order(config.chainId, order.rawData),
      };
    }

    case "caviar-v1": {
      return {
        kind: "caviar-v1",
        ...common,
        order: new Sdk.CaviarV1.Order(config.chainId, order.rawData),
      };
    }

    case "payment-processor": {
      return {
        kind: "payment-processor",
        ...common,
        order: new Sdk.PaymentProcessor.Order(config.chainId, order.rawData),
      };
    }

    case "payment-processor-v2": {
      const rawOrder = new Sdk.PaymentProcessorV2.Order(config.chainId, order.rawData);
      if (rawOrder.isCosignOrder() && taker) {
        const cosigner = getCoSigner();
        await rawOrder.cosign(cosigner, taker);
      }

      return {
        kind: "payment-processor-v2",
        ...common,
        order: rawOrder,
      };
    }

    default: {
      throw new Error("Unsupported order kind");
    }
  }
};

// Support for filling bids
export const generateBidDetailsV6 = async (
  order: {
    id: string;
    kind: OrderKind;
    unitPrice: string;
    rawData: any;
    source?: string;
    fees?: Sdk.RouterV6.Types.Fee[];
    builtInFeeBps?: number;
    isProtected?: boolean;
  },
  token: {
    kind: "erc721" | "erc1155";
    contract: string;
    tokenId: string;
    amount?: number;
    owner?: string;
  },
<<<<<<< HEAD
  taker?: string
=======
  permit?: Permit
>>>>>>> e6e1237d
): Promise<BidDetails> => {
  const common = {
    orderId: order.id,
    contractKind: token.kind,
    contract: token.contract,
    tokenId: token.tokenId,
    price: order.unitPrice,
    source: order.source,
    amount: token.amount ?? 1,
    owner: token.owner,
    isProtected: order.isProtected,
    fees: order.fees ?? [],
    permit,
  };

  switch (order.kind) {
    case "seaport": {
      const extraArgs: any = {};

      const sdkOrder = new Sdk.SeaportV11.Order(config.chainId, order.rawData);
      if (sdkOrder.params.kind?.includes("token-list")) {
        // When filling a "token-list" order, we also need to pass in the
        // full list of tokens the order was made on (in order to be able
        // to generate a valid merkle proof)
        const tokens = await idb.manyOrNone(
          `
            SELECT
              token_sets_tokens.token_id
            FROM token_sets_tokens
            WHERE token_sets_tokens.token_set_id = (
              SELECT
                orders.token_set_id
              FROM orders
              WHERE orders.id = $/id/
            )
          `,
          { id: sdkOrder.hash() }
        );
        extraArgs.tokenIds = tokens.map(({ token_id }) => token_id);
      }

      return {
        kind: "seaport",
        ...common,
        extraArgs,
        order: sdkOrder,
      };
    }

    case "seaport-v1.4": {
      const extraArgs: any = {};

      const sdkOrder = new Sdk.SeaportV14.Order(config.chainId, order.rawData);
      if (sdkOrder.params.kind?.includes("token-list")) {
        // When filling a "token-list" order, we also need to pass in the
        // full list of tokens the order was made on (in order to be able
        // to generate a valid merkle proof)
        const tokens = await idb.manyOrNone(
          `
            SELECT
              token_sets_tokens.token_id
            FROM token_sets_tokens
            WHERE token_sets_tokens.token_set_id = (
              SELECT
                orders.token_set_id
              FROM orders
              WHERE orders.id = $/id/
            )
          `,
          { id: sdkOrder.hash() }
        );
        extraArgs.tokenIds = tokens.map(({ token_id }) => token_id);
      }

      return {
        kind: "seaport-v1.4",
        ...common,
        extraArgs,
        order: sdkOrder,
      };
    }

    case "seaport-v1.5": {
      if (order.rawData && !order.rawData.partial) {
        const extraArgs: any = {};

        const sdkOrder = new Sdk.SeaportV15.Order(config.chainId, order.rawData);

        // Make sure on-chain orders have a "defined" signature
        sdkOrder.params.signature = sdkOrder.params.signature ?? "0x";

        if (sdkOrder.params.kind?.includes("token-list")) {
          // When filling a "token-list" order, we also need to pass in the
          // full list of tokens the order was made on (in order to be able
          // to generate a valid merkle proof)
          const tokens = await idb.manyOrNone(
            `
              SELECT
                token_sets_tokens.token_id
              FROM token_sets_tokens
              WHERE token_sets_tokens.token_set_id = (
                SELECT
                  orders.token_set_id
                FROM orders
                WHERE orders.id = $/id/
              )
            `,
            { id: sdkOrder.hash() }
          );
          extraArgs.tokenIds = tokens.map(({ token_id }) => token_id);
        }

        return {
          kind: "seaport-v1.5",
          ...common,
          extraArgs,
          order: sdkOrder,
        };
      } else {
        return {
          kind: "seaport-v1.5-partial",
          ...common,
          order: {
            contract: token.contract,
            tokenId: token.tokenId,
            id: order.id,
            unitPrice: order.unitPrice,
          } as Sdk.SeaportBase.Types.OpenseaPartialOrder,
        };
      }
    }

    case "alienswap": {
      const extraArgs: any = {};

      const sdkOrder = new Sdk.Alienswap.Order(config.chainId, order.rawData);
      if (sdkOrder.params.kind?.includes("token-list")) {
        // When filling a "token-list" order, we also need to pass in the
        // full list of tokens the order was made on (in order to be able
        // to generate a valid merkle proof)
        const tokens = await idb.manyOrNone(
          `
            SELECT
              token_sets_tokens.token_id
            FROM token_sets_tokens
            WHERE token_sets_tokens.token_set_id = (
              SELECT
                orders.token_set_id
              FROM orders
              WHERE orders.id = $/id/
            )
          `,
          { id: sdkOrder.hash() }
        );
        extraArgs.tokenIds = tokens.map(({ token_id }) => token_id);
      }
      return {
        kind: "alienswap",
        ...common,
        order: sdkOrder,
        extraArgs,
      };
    }

    case "looks-rare": {
      const sdkOrder = new Sdk.LooksRare.Order(config.chainId, order.rawData);
      return {
        kind: "looks-rare",
        ...common,
        order: sdkOrder,
      };
    }

    case "element-erc721":
    case "element-erc1155": {
      return {
        kind: "element",
        ...common,
        order: new Sdk.Element.Order(config.chainId, order.rawData),
      };
    }

    case "zeroex-v4-erc721":
    case "zeroex-v4-erc1155": {
      const sdkOrder = new Sdk.ZeroExV4.Order(config.chainId, order.rawData);
      return {
        kind: "zeroex-v4",
        ...common,
        order: sdkOrder,
      };
    }

    case "x2y2": {
      const sdkOrder = new Sdk.X2Y2.Order(config.chainId, order.rawData);
      return {
        kind: "x2y2",
        ...common,
        order: sdkOrder,
      };
    }

    case "sudoswap": {
      const sdkOrder = new Sdk.Sudoswap.Order(config.chainId, order.rawData);
      return {
        kind: "sudoswap",
        ...common,
        order: sdkOrder,
      };
    }

    case "nftx": {
      const sdkOrder = new Sdk.Nftx.Order(config.chainId, order.rawData);
      return {
        kind: "nftx",
        ...common,
        order: sdkOrder,
      };
    }

    case "rarible": {
      return {
        kind: "rarible",
        ...common,
        order: new Sdk.Rarible.Order(config.chainId, order.rawData),
      };
    }

    case "blur": {
      const sdkOrder = order.rawData as Sdk.Blur.Types.BlurBidPool;
      return {
        kind: "blur-bid",
        ...common,
        order: sdkOrder,
      };
    }

    case "looks-rare-v2": {
      const sdkOrder = new Sdk.LooksRareV2.Order(config.chainId, order.rawData);
      return {
        kind: "looks-rare-v2",
        ...common,
        order: sdkOrder,
      };
    }

    case "collectionxyz": {
      const extraArgs: any = {};
      const sdkOrder = new Sdk.CollectionXyz.Order(config.chainId, order.rawData);

      if (order.rawData.tokenSetId !== undefined) {
        // When selling to a filtered pool, we also need to pass in the full
        // list of tokens accepted by the pool (in order to be able to generate
        // a valid merkle proof)
        const tokens = await idb.manyOrNone(
          `
            SELECT
              token_sets_tokens.token_id
            FROM token_sets_tokens
            WHERE token_sets_tokens.token_set_id = $/id/
          `,
          { id: sdkOrder.params.tokenSetId }
        );
        extraArgs.tokenIds = tokens.map(({ token_id }) => token_id);
      }

      if (order.builtInFeeBps) {
        extraArgs.totalFeeBps = order.builtInFeeBps;
      }

      return {
        kind: "collectionxyz",
        ...common,
        extraArgs,
        order: sdkOrder,
      };
    }

    case "sudoswap-v2": {
      const sdkOrder = new Sdk.SudoswapV2.Order(config.chainId, order.rawData);
      return {
        kind: "sudoswap-v2",
        ...common,
        order: sdkOrder,
      };
    }

    case "midaswap": {
      const sdkOrder = new Sdk.Midaswap.Order(config.chainId, order.rawData);
      return {
        kind: "midaswap",
        ...common,
        order: sdkOrder,
      };
    }

    case "caviar-v1": {
      const sdkOrder = new Sdk.CaviarV1.Order(config.chainId, order.rawData);

      const response = await inject({
        method: "GET",
        url: `/oracle/tokens/status/v2?tokens=${token.contract}:${token.tokenId}`,
        headers: {
          "Content-Type": "application/json",
        },
      });

      const { messages } = JSON.parse(response.payload);

      return {
        kind: "caviar-v1",
        ...common,
        order: sdkOrder,
        extraArgs: {
          stolenProof: messages[0].message,
        },
      };
    }

    case "payment-processor": {
      const sdkOrder = new Sdk.PaymentProcessor.Order(config.chainId, order.rawData);
      return {
        kind: "payment-processor",
        ...common,
        order: sdkOrder,
        extraArgs: {
          maxRoyaltyFeeNumerator: await registry
            .getRegistryRoyalties(common.contract, common.tokenId)
            .then((royalties) => royalties.map((r) => r.bps).reduce((a, b) => a + b, 0)),
        },
      };
    }

    case "payment-processor-v2": {
      const sdkOrder = new Sdk.PaymentProcessorV2.Order(config.chainId, order.rawData);
      if (sdkOrder.isCosignOrder() && taker) {
        const cosigner = getCoSigner();
        await sdkOrder.cosign(cosigner, taker);
      }

      return {
        kind: "payment-processor-v2",
        ...common,
        order: sdkOrder,
        extraArgs: {
          maxRoyaltyFeeNumerator: await registry
            .getRegistryRoyalties(common.contract, common.tokenId)
            .then((royalties) => royalties.map((r) => r.bps).reduce((a, b) => a + b, 0)),
        },
      };
    }

    default: {
      throw new Error("Unsupported order kind");
    }
  }
};

// Check collection's blacklist, override the `orderKind` and `orderbook` in params
export const checkBlacklistAndFallback = async (
  collection: string,
  params: {
    orderKind: string;
    orderbook: string;
  }
) => {
  // Fallback to Seaport when LooksRare is blocked
  if (["looks-rare-v2"].includes(params.orderKind) && ["looks-rare"].includes(params.orderbook)) {
    const blocked = await checkMarketplaceIsFiltered(collection, [
      Sdk.LooksRareV2.Addresses.Exchange[config.chainId],
      Sdk.LooksRareV2.Addresses.TransferManager[config.chainId],
    ]);
    if (blocked) {
      params.orderKind = "seaport-v1.5";
    }
  }

  // Fallback to PaymentProcessor when Seaport is blocked
  if (["seaport-v1.5"].includes(params.orderKind) && ["reservoir"].includes(params.orderbook)) {
    const blocked = await checkMarketplaceIsFiltered(collection, [
      Sdk.SeaportV15.Addresses.Exchange[config.chainId],
      new Sdk.SeaportV15.Exchange(config.chainId).deriveConduit(
        Sdk.SeaportBase.Addresses.OpenseaConduitKey[config.chainId] ?? HashZero
      ),
    ]);
    if (blocked) {
      params.orderKind = "payment-processor";
    }
  }
};<|MERGE_RESOLUTION|>--- conflicted
+++ resolved
@@ -493,11 +493,8 @@
     amount?: number;
     owner?: string;
   },
-<<<<<<< HEAD
+  permit?: Permit,
   taker?: string
-=======
-  permit?: Permit
->>>>>>> e6e1237d
 ): Promise<BidDetails> => {
   const common = {
     orderId: order.id,
