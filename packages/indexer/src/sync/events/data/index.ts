--- conflicted
+++ resolved
@@ -104,13 +104,10 @@
   | "soundxyz"
   | "createdotfun"
   | "payment-processor-v2"
-<<<<<<< HEAD
   | "titlesxyz"
-  | "artblocks";
-=======
+  | "artblocks"
   | "erc721c-v2"
   | "titlesxyz";
->>>>>>> 999b1c54
 
 // Event sub-kind in each of the above protocol/standard
 export type EventSubKind =
@@ -343,20 +340,17 @@
   | "payment-processor-v2-updated-collection-level-pricing-boundaries"
   | "payment-processor-v2-updated-collection-payment-settings"
   | "payment-processor-v2-updated-token-level-pricing-boundaries"
-<<<<<<< HEAD
   | "artblocks-project-updated"
   | "artblocks-minter-registered"
   | "artblocks-minter-removed"
   | "artblocks-project-price-update"
   | "artblocks-project-currency-update"
-  | "artblocks-project-set-auction-details";
-=======
+  | "artblocks-project-set-auction-details"
   | "erc721c-v2-added-account-to-list"
   | "erc721c-v2-added-code-hash-to-list"
   | "erc721c-v2-removed-account-from-list"
   | "erc721c-v2-removed-code-hash-from-list"
   | "erc721c-v2-applied-list-to-collection";
->>>>>>> 999b1c54
 
 export type EventData = {
   kind: EventKind;
@@ -595,20 +589,17 @@
   paymentProcessorV2.updatedTokenLevelPricingBoundaries,
   paymentProcessorV2.updatedCollectionLevelPricingBoundaries,
   paymentProcessorV2.updatedCollectionPaymentSettings,
-<<<<<<< HEAD
   artblocks.projectUpdated,
   artblocks.projectMinterRegistered,
   artblocks.projectMinterRemoved,
   artblocks.projectPriceUpdate,
   artblocks.projectCurrentcyUpdate,
   artblocks.projectSetAuctionDetails,
-=======
   erc721cV2.addedAccountToList,
   erc721cV2.addedCodeHashToList,
   erc721cV2.removedAccountFromList,
   erc721cV2.removedCodeHashFromList,
   erc721cV2.appliedListToCollection,
->>>>>>> 999b1c54
 ];
 
 export const getEventData = (events?: string[]) => {
