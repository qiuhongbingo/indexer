import { Interface } from "@ethersproject/abi";

import * as erc20 from "@/events-sync/data/erc20";
import * as erc721 from "@/events-sync/data/erc721";
import * as erc1155 from "@/events-sync/data/erc1155";

import * as bendDao from "@/events-sync/data/bend-dao";
import * as blur from "@/events-sync/data/blur";
import * as collectionxyz from "@/events-sync/data/collectionxyz";
import * as cryptoPunks from "@/events-sync/data/cryptopunks";
import * as decentraland from "@/events-sync/data/decentraland";
import * as element from "@/events-sync/data/element";
import * as foundation from "@/events-sync/data/foundation";
import * as looksRare from "@/events-sync/data/looks-rare";
import * as manifold from "@/events-sync/data/manifold";
import * as nftTrader from "@/events-sync/data/nft-trader";
import * as nftx from "@/events-sync/data/nftx";
import * as nouns from "@/events-sync/data/nouns";
import * as okex from "@/events-sync/data/okex";
import * as quixotic from "@/events-sync/data/quixotic";
import * as rarible from "@/events-sync/data/rarible";
import * as seaport from "@/events-sync/data/seaport";
import * as seaportV14 from "@/events-sync/data/seaport-v1.4";
import * as seaportV15 from "@/events-sync/data/seaport-v1.5";
import * as alienswap from "@/events-sync/data/alienswap";
import * as sudoswap from "@/events-sync/data/sudoswap";
import * as superrare from "@/events-sync/data/superrare";
import * as tofu from "@/events-sync/data/tofu";
import * as treasure from "@/events-sync/data/treasure";
import * as wyvernV2 from "@/events-sync/data/wyvern-v2";
import * as wyvernV23 from "@/events-sync/data/wyvern-v2.3";
import * as x2y2 from "@/events-sync/data/x2y2";
import * as zeroExV2 from "@/events-sync/data/zeroex-v2";
import * as zeroExV3 from "@/events-sync/data/zeroex-v3";
import * as zeroExV4 from "@/events-sync/data/zeroex-v4";
import * as zora from "@/events-sync/data/zora";
import * as looksRareV2 from "@/events-sync/data/looks-rare-v2";
import * as blend from "@/events-sync/data/blend";
import * as sudoswapV2 from "@/events-sync/data/sudoswap-v2";
import * as midaswap from "@/events-sync/data/midaswap";
import * as caviarV1 from "@/events-sync/data/caviar-v1";
import * as paymentProcessor from "@/events-sync/data/payment-processor";
import * as thirdweb from "@/events-sync/data/thirdweb";
import * as blurV2 from "@/events-sync/data/blur-v2";
import * as seadrop from "@/events-sync/data/seadrop";
import * as erc721c from "@/events-sync/data/erc721c";
import * as joepegs from "@/events-sync/data/joepegs";

// All events we're syncing should have an associated `EventData`
// entry which dictates the way the event will be parsed and then
// handled (eg. persisted to the database and relayed for further
// processing to any job queues)

// Event kind by protocol/standard
export type EventKind =
  | "erc20"
  | "erc721"
  | "erc1155"
  | "bend-dao"
  | "blur"
  | "collectionxyz"
  | "cryptopunks"
  | "decentraland"
  | "element"
  | "foundation"
  | "looks-rare"
  | "manifold"
  | "nft-trader"
  | "nftx"
  | "nouns"
  | "okex"
  | "quixotic"
  | "rarible"
  | "seaport"
  | "sudoswap"
  | "superrare"
  | "tofu"
  | "treasure"
  | "wyvern"
  | "x2y2"
  | "zeroex-v2"
  | "zeroex-v3"
  | "zeroex-v4"
  | "zora"
  | "looks-rare-v2"
  | "blend"
  | "sudoswap-v2"
  | "midaswap"
  | "caviar-v1"
  | "payment-processor"
  | "thirdweb"
  | "seadrop"
  | "blur-v2"
  | "erc721c"
  | "joepegs";

// Event sub-kind in each of the above protocol/standard
export type EventSubKind =
  | "erc721-transfer"
  | "erc721-like-transfer"
  | "erc721-erc20-like-transfer"
  | "erc721-consecutive-transfer"
  | "erc1155-transfer-single"
  | "erc1155-transfer-batch"
  | "erc721/1155-approval-for-all"
  | "erc20-approval"
  | "erc20-transfer"
  | "weth-deposit"
  | "weth-withdrawal"
  | "wyvern-v2-orders-matched"
  | "wyvern-v2.3-orders-matched"
  | "looks-rare-cancel-all-orders"
  | "looks-rare-cancel-multiple-orders"
  | "looks-rare-taker-ask"
  | "looks-rare-taker-bid"
  | "zeroex-v4-erc721-order-cancelled"
  | "zeroex-v4-erc1155-order-cancelled"
  | "zeroex-v4-erc721-order-filled"
  | "zeroex-v4-erc1155-order-filled"
  | "foundation-buy-price-set"
  | "foundation-buy-price-invalidated"
  | "foundation-buy-price-cancelled"
  | "foundation-buy-price-accepted"
  | "foundation-created-fixed-price-sale"
  | "foundation-add-merkle-root-to-fixed-price-sale"
  | "foundation-offer-accepted"
  | "x2y2-order-cancelled"
  | "x2y2-order-inventory"
  | "seaport-order-cancelled"
  | "seaport-order-filled"
  | "seaport-counter-incremented"
  | "seaport-order-validated"
  | "seaport-channel-updated"
  | "seaport-v1.4-order-cancelled"
  | "seaport-v1.4-order-filled"
  | "seaport-v1.4-orders-matched"
  | "seaport-v1.4-counter-incremented"
  | "seaport-v1.4-order-validated"
  | "seaport-v1.5-order-cancelled"
  | "seaport-v1.5-order-filled"
  | "seaport-v1.5-orders-matched"
  | "seaport-v1.5-counter-incremented"
  | "seaport-v1.5-order-validated"
  | "alienswap-order-cancelled"
  | "alienswap-order-filled"
  | "alienswap-orders-matched"
  | "alienswap-counter-incremented"
  | "alienswap-order-validated"
  | "rarible-match"
  | "rarible-cancel"
  | "rarible-buy-v1"
  | "rarible-match-v2"
  | "element-erc721-sell-order-filled"
  | "element-erc721-sell-order-filled-v2"
  | "element-erc721-buy-order-filled"
  | "element-erc721-buy-order-filled-v2"
  | "element-erc1155-sell-order-filled"
  | "element-erc1155-sell-order-filled-v2"
  | "element-erc1155-buy-order-filled"
  | "element-erc1155-buy-order-filled-v2"
  | "element-erc721-order-cancelled"
  | "element-erc1155-order-cancelled"
  | "element-hash-nonce-incremented"
  | "quixotic-order-filled"
  | "zora-ask-filled"
  | "zora-ask-created"
  | "zora-ask-price-updated"
  | "zora-ask-cancelled"
  | "zora-auction-ended"
  | "zora-sales-config-changed"
  | "zora-updated-token"
  | "nouns-auction-settled"
  | "cryptopunks-punk-offered"
  | "cryptopunks-punk-no-longer-for-sale"
  | "cryptopunks-punk-bought"
  | "cryptopunks-punk-transfer"
  | "cryptopunks-assign"
  | "cryptopunks-transfer"
  | "sudoswap-buy"
  | "sudoswap-sell"
  | "sudoswap-token-deposit"
  | "sudoswap-token-withdrawal"
  | "sudoswap-spot-price-update"
  | "sudoswap-delta-update"
  | "sudoswap-new-pair"
  | "nftx-redeemed"
  | "nftx-minted"
  | "nftx-user-staked"
  | "nftx-swapped"
  | "nftx-swap"
  | "nftx-swap-v3"
  | "nftx-mint"
  | "nftx-burn"
  | "nftx-vault-init"
  | "nftx-vault-shutdown"
  | "nftx-eligibility-deployed"
  | "nftx-enable-mint-updated"
  | "nftx-enable-target-redeem-updated"
  | "blur-orders-matched"
  | "blur-order-cancelled"
  | "blur-nonce-incremented"
  | "manifold-purchase"
  | "manifold-modify"
  | "manifold-cancel"
  | "manifold-finalize"
  | "manifold-accept"
  | "manifold-claim-initialized"
  | "manifold-claim-updated"
  | "tofu-inventory-update"
  | "decentraland-sale"
  | "nft-trader-swap"
  | "okex-order-filled"
  | "bend-dao-taker-ask"
  | "bend-dao-taker-bid"
  | "superrare-listing-filled"
  | "superrare-sold"
  | "superrare-accept-offer"
  | "superrare-auction-settled"
  | "superrare-set-sale-price"
  | "zeroex-v2-fill"
  | "zeroex-v3-fill"
  | "treasure-item-sold"
  | "treasure-bid-accepted"
  | "looks-rare-v2-new-bid-ask-nonces"
  | "looks-rare-v2-order-nonces-cancelled"
  | "looks-rare-v2-subset-nonces-cancelled"
  | "looks-rare-v2-taker-ask"
  | "looks-rare-v2-taker-bid"
  | "blend-loan-offer-taken"
  | "blend-repay"
  | "blend-refinance"
  | "blend-buy-locked"
  | "blend-nonce-incremented"
  | "collectionxyz-new-pool"
  | "collectionxyz-token-deposit"
  | "collectionxyz-token-withdrawal"
  | "collectionxyz-nft-deposit"
  | "collectionxyz-nft-withdrawal"
  | "collectionxyz-accrued-trade-fee-withdrawal"
  | "collectionxyz-accepts-token-ids"
  | "collectionxyz-swap-nft-in-pool"
  | "collectionxyz-swap-nft-out-pool"
  | "collectionxyz-spot-price-update"
  | "collectionxyz-delta-update"
  | "collectionxyz-props-update"
  | "collectionxyz-state-update"
  | "collectionxyz-royalty-numerator-update"
  | "collectionxyz-royalty-recipient-fallback-update"
  | "collectionxyz-external-filter-set"
  | "collectionxyz-fee-update"
  | "collectionxyz-protocol-fee-multiplier-update"
  | "collectionxyz-carry-fee-multiplier-update"
  | "collectionxyz-asset-recipient-change"
  | "sudoswap-v2-sell-erc721"
  | "sudoswap-v2-sell-erc1155"
  | "sudoswap-v2-buy-erc721"
  | "sudoswap-v2-buy-erc1155"
  | "sudoswap-v2-token-deposit"
  | "sudoswap-v2-token-withdrawal"
  | "sudoswap-v2-nft-withdrawal-erc721"
  | "sudoswap-v2-nft-withdrawal-erc1155"
  | "sudoswap-v2-erc20-deposit"
  | "sudoswap-v2-erc721-deposit"
  | "sudoswap-v2-erc1155-deposit"
  | "sudoswap-v2-spot-price-update"
  | "sudoswap-v2-delta-update"
  | "sudoswap-v2-new-erc721-pair"
  | "sudoswap-v2-new-erc1155-pair"
  | "midaswap-new-erc721-pair"
  | "midaswap-erc20-deposit"
  | "midaswap-erc721-deposit"
  | "midaswap-sell-erc721"
  | "midaswap-buy-erc721"
  | "midaswap-position-burned"
  | "caviar-v1-create"
  | "caviar-v1-add"
  | "caviar-v1-remove"
  | "caviar-v1-buy"
  | "caviar-v1-sell"
  | "caviar-v1-wrap"
  | "caviar-v1-unwrap"
  | "payment-processor-buy-single-listing"
  | "payment-processor-master-nonce-invalidated"
  | "payment-processor-nonce-invalidated"
  | "payment-processor-sweep-collection-erc1155"
  | "payment-processor-sweep-collection-erc721"
  | "thirdweb-claim-conditions-updated-erc721"
  | "thirdweb-claim-conditions-updated-erc1155"
  | "seadrop-public-drop-updated"
  | "blur-v2-execution"
  | "blur-v2-execution-721-packed"
  | "blur-v2-execution-721-taker-fee-packed"
  | "blur-v2-execution-721-maker-fee-packed"
  | "erc721c-verified-eoa-signature"
  | "erc721c-added-to-allowlist"
  | "erc721c-removed-from-allowlist"
<<<<<<< HEAD
  | "joepegs-taker-ask"
  | "joepegs-taker-bid";
=======
  | "erc721c-set-allowlist"
  | "erc721c-set-transfer-security-level"
  | "erc721c-transfer-validator-updated";
>>>>>>> 921f6c7d

export type EventData = {
  kind: EventKind;
  subKind: EventSubKind;
  addresses?: { [address: string]: boolean };
  topic: string;
  numTopics: number;
  abi: Interface;
};

const allEventData = [
  erc20.approval,
  erc20.transfer,
  erc20.deposit,
  erc20.withdrawal,
  erc721.transfer,
  erc721.likeTransfer,
  erc721.erc20LikeTransfer,
  erc721.approvalForAll,
  erc721.consecutiveTransfer,
  erc1155.transferSingle,
  erc1155.transferBatch,
  foundation.buyPriceAccepted,
  foundation.buyPriceCancelled,
  foundation.buyPriceInvalidated,
  foundation.buyPriceSet,
  foundation.offerAccepted,
  foundation.createFixedPriceSale,
  foundation.addMerkleRootToFixedPriceSale,
  looksRare.cancelAllOrders,
  looksRare.cancelMultipleOrders,
  looksRare.takerAsk,
  looksRare.takerBid,
  looksRareV2.newBidAskNonces,
  looksRareV2.orderNoncesCancelled,
  looksRareV2.subsetNoncesCancelled,
  looksRareV2.takerAsk,
  looksRareV2.takerBid,
  seaport.counterIncremented,
  seaport.orderCancelled,
  seaport.orderFulfilled,
  seaport.orderValidated,
  seaport.channelUpdated,
  seaportV14.counterIncremented,
  seaportV14.orderCancelled,
  seaportV14.orderFulfilled,
  seaportV14.ordersMatched,
  seaportV14.orderValidated,
  seaportV15.counterIncremented,
  seaportV15.orderCancelled,
  seaportV15.orderFulfilled,
  seaportV15.ordersMatched,
  seaportV15.orderValidated,
  alienswap.counterIncremented,
  alienswap.orderCancelled,
  alienswap.orderFulfilled,
  alienswap.ordersMatched,
  alienswap.orderValidated,
  wyvernV2.ordersMatched,
  wyvernV23.ordersMatched,
  zeroExV4.erc721OrderCancelled,
  zeroExV4.erc1155OrderCancelled,
  zeroExV4.erc721OrderFilled,
  zeroExV4.erc1155OrderFilled,
  x2y2.orderCancelled,
  x2y2.orderInventory,
  rarible.match,
  rarible.cancel,
  rarible.buyV1,
  rarible.matchV2,
  element.erc721BuyOrderFilled,
  element.erc721BuyOrderFilledV2,
  element.erc721SellOrderFilled,
  element.erc721SellOrderFilledV2,
  element.erc1155BuyOrderFilled,
  element.erc1155BuyOrderFilledV2,
  element.erc1155SellOrderFilled,
  element.erc1155SellOrderFilledV2,
  element.erc721OrderCancelled,
  element.erc1155OrderCancelled,
  element.hashNonceIncremented,
  quixotic.orderFulfilled,
  zora.askFilled,
  zora.askCreated,
  zora.askCancelled,
  zora.askPriceUpdated,
  zora.auctionEnded,
  zora.salesConfigChanged,
  zora.updatedToken,
  nouns.auctionSettled,
  cryptoPunks.punkOffered,
  cryptoPunks.punkNoLongerForSale,
  cryptoPunks.punkBought,
  cryptoPunks.punkTransfer,
  cryptoPunks.assign,
  cryptoPunks.transfer,
  sudoswap.buy,
  sudoswap.sell,
  sudoswap.tokenDeposit,
  sudoswap.tokenWithdrawal,
  sudoswap.spotPriceUpdate,
  sudoswap.deltaUpdate,
  sudoswap.newPair,
  nftx.minted,
  nftx.redeemed,
  nftx.swapped,
  nftx.swap,
  nftx.mint,
  nftx.burn,
  nftx.vaultInit,
  nftx.vaultShutdown,
  nftx.eligibilityDeployed,
  nftx.enableMintUpdated,
  nftx.enableTargetRedeemUpdated,
  blur.ordersMatched,
  blur.orderCancelled,
  blur.nonceIncremented,
  manifold.modify,
  manifold.finalize,
  manifold.purchase,
  manifold.cancel,
  manifold.accept,
  manifold.claimInitialized,
  manifold.claimUpdated,
  tofu.inventoryUpdate,
  decentraland.sale,
  nftTrader.swap,
  okex.orderFulfilled,
  bendDao.takerAsk,
  bendDao.takerBid,
  superrare.listingFilled,
  superrare.listingSold,
  superrare.offerAccept,
  superrare.auctionSettled,
  superrare.setSalePrice,
  zeroExV2.fill,
  zeroExV3.fill,
  treasure.itemSold,
  blend.buyLocked,
  blend.loanOfferTaken,
  blend.refinance,
  blend.repay,
  blend.nonceIncremented,
  collectionxyz.acceptsTokenIds,
  collectionxyz.accruedTradeFeeWithdrawal,
  collectionxyz.assetRecipientChange,
  collectionxyz.carryFeeMultiplierUpdate,
  collectionxyz.deltaUpdate,
  collectionxyz.externalFilterSet,
  collectionxyz.feeUpdate,
  collectionxyz.newPool,
  collectionxyz.nftDeposit,
  collectionxyz.nftWithdrawal,
  collectionxyz.propsUpdate,
  collectionxyz.protocolFeeMultiplierUpdate,
  collectionxyz.royaltyNumeratorUpdate,
  collectionxyz.royaltyRecipientFallbackUpdate,
  collectionxyz.spotPriceUpdate,
  collectionxyz.stateUpdate,
  collectionxyz.swapNftInPool,
  collectionxyz.swapNftOutPool,
  collectionxyz.tokenDeposit,
  collectionxyz.tokenWithdrawal,
  sudoswapV2.buyERC1155,
  sudoswapV2.buyERC721,
  sudoswapV2.sellERC721,
  sudoswapV2.sellERC1155,
  sudoswapV2.tokenDeposit,
  sudoswapV2.tokenWithdrawal,
  sudoswapV2.nftWithdrawalERC721,
  sudoswapV2.nftWithdrawalERC1155,
  sudoswapV2.erc20Deposit,
  sudoswapV2.erc721Deposit,
  sudoswapV2.erc1155Deposit,
  sudoswapV2.spotPriceUpdate,
  sudoswapV2.deltaUpdate,
  sudoswapV2.newERC721Pair,
  sudoswapV2.newERC1155Pair,
  midaswap.newERC721Pair,
  midaswap.erc20Deposit,
  midaswap.erc721Deposit,
  midaswap.buyERC721,
  midaswap.sellERC721,
  midaswap.positionBurned,
  treasure.bidAccepted,
  caviarV1.create,
  caviarV1.add,
  caviarV1.remove,
  caviarV1.buy,
  caviarV1.sell,
  caviarV1.wrap,
  caviarV1.unwrap,
  paymentProcessor.buySingleListing,
  paymentProcessor.masterNonceInvalidated,
  paymentProcessor.nonceInvalidated,
  paymentProcessor.sweepCollectionERC1155,
  paymentProcessor.sweepCollectionERC721,
  thirdweb.claimConditionsUpdatedERC721,
  thirdweb.claimConditionsUpdatedERC1155,
  blurV2.execution,
  blurV2.execution721MakerFeePacked,
  blurV2.execution721Packed,
  blurV2.execution721TakerFeePacked,
  seadrop.publicDropUpdated,
  erc721c.verifiedEOASignature,
  erc721c.addedToAllowlist,
  erc721c.removedFromAllowlist,
<<<<<<< HEAD
  joepegs.takerAsk,
  joepegs.takerBid,
=======
  erc721c.transferValidatorUpdated,
  erc721c.setTransferSecurityLevel,
  erc721c.setAllowlist,
>>>>>>> 921f6c7d
];

export const getEventData = (events?: string[]) => {
  if (!events) {
    return allEventData;
  } else {
    return allEventData.filter(({ subKind }) => events.some((e) => subKind.startsWith(e)));
  }
};<|MERGE_RESOLUTION|>--- conflicted
+++ resolved
@@ -44,7 +44,7 @@
 import * as blurV2 from "@/events-sync/data/blur-v2";
 import * as seadrop from "@/events-sync/data/seadrop";
 import * as erc721c from "@/events-sync/data/erc721c";
-import * as joepegs from "@/events-sync/data/joepegs";
+import * as joepeg from "@/events-sync/data/joepeg";
 
 // All events we're syncing should have an associated `EventData`
 // entry which dictates the way the event will be parsed and then
@@ -92,7 +92,7 @@
   | "seadrop"
   | "blur-v2"
   | "erc721c"
-  | "joepegs";
+  | "joepeg";
 
 // Event sub-kind in each of the above protocol/standard
 export type EventSubKind =
@@ -294,14 +294,11 @@
   | "erc721c-verified-eoa-signature"
   | "erc721c-added-to-allowlist"
   | "erc721c-removed-from-allowlist"
-<<<<<<< HEAD
-  | "joepegs-taker-ask"
-  | "joepegs-taker-bid";
-=======
+  | "joepeg-taker-ask"
+  | "joepeg-taker-bid"
   | "erc721c-set-allowlist"
   | "erc721c-set-transfer-security-level"
   | "erc721c-transfer-validator-updated";
->>>>>>> 921f6c7d
 
 export type EventData = {
   kind: EventKind;
@@ -509,14 +506,11 @@
   erc721c.verifiedEOASignature,
   erc721c.addedToAllowlist,
   erc721c.removedFromAllowlist,
-<<<<<<< HEAD
-  joepegs.takerAsk,
-  joepegs.takerBid,
-=======
   erc721c.transferValidatorUpdated,
   erc721c.setTransferSecurityLevel,
   erc721c.setAllowlist,
->>>>>>> 921f6c7d
+  joepeg.takerAsk,
+  joepeg.takerBid,
 ];
 
 export const getEventData = (events?: string[]) => {
