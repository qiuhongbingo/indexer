--- conflicted
+++ resolved
@@ -49,11 +49,8 @@
 import * as metadataUpdate from "@/events-sync/data/metadata-update";
 import * as soundxyz from "@/events-sync/data/soundxyz";
 import * as createdotfun from "@/events-sync/data/createdotfun";
-<<<<<<< HEAD
 import * as erc721cV2 from "@/events-sync/data/erc721c-v2";
-=======
 import * as titlesxyz from "@/events-sync/data/titlesxyz";
->>>>>>> 85f31d88
 
 // All events we're syncing should have an associated `EventData`
 // entry which dictates the way the event will be parsed and then
@@ -106,11 +103,8 @@
   | "soundxyz"
   | "createdotfun"
   | "payment-processor-v2"
-<<<<<<< HEAD
-  | "erc721c-v2";
-=======
+  | "erc721c-v2"
   | "titlesxyz";
->>>>>>> 85f31d88
 
 // Event sub-kind in each of the above protocol/standard
 export type EventSubKind =
