import { Filter } from "@ethersproject/abstract-provider";
import _, { now } from "lodash";
import pLimit from "p-limit";
import getUuidByString from "uuid-by-string";

import { idb } from "@/common/db";
import { logger } from "@/common/logger";
import { getNetworkSettings } from "@/config/network";
import { baseProvider } from "@/common/provider";
import { EventKind, getEventData } from "@/events-sync/data";
import { EventsBatch, EventsByKind } from "@/events-sync/handlers";
import { EnhancedEvent } from "@/events-sync/handlers/utils";
import { parseEvent } from "@/events-sync/parser";
import * as es from "@/events-sync/storage";
import * as syncEventsUtils from "@/events-sync/utils";
import * as blocksModel from "@/models/blocks";

import { removeUnsyncedEventsActivitiesJob } from "@/jobs/activities/remove-unsynced-events-activities-job";
import { eventsSyncProcessBackfillJob } from "@/jobs/events-sync/process/events-sync-process-backfill";
import { blockCheckJob, BlockCheckJobPayload } from "@/jobs/events-sync/block-check-queue-job";
import { eventsSyncProcessRealtimeJob } from "@/jobs/events-sync/process/events-sync-process-realtime";

export const extractEventsBatches = async (
  enhancedEvents: EnhancedEvent[],
  backfill: boolean
): Promise<EventsBatch[]> => {
  const limit = pLimit(50);

  // First, associate each event to its corresponding tx
  const txHashToEvents = new Map<string, EnhancedEvent[]>();
  await Promise.all(
    enhancedEvents.map((event) =>
      limit(() => {
        const txHash = event.baseEventParams.txHash;
        if (!txHashToEvents.has(txHash)) {
          txHashToEvents.set(txHash, []);
        }
        txHashToEvents.get(txHash)!.push(event);
      })
    )
  );

  // Then, for each tx split the events by their kind
  const txHashToEventsBatch = new Map<string, EventsBatch>();
  await Promise.all(
    [...txHashToEvents.entries()].map(([txHash, events]) =>
      limit(() => {
        const kindToEvents = new Map<EventKind, EnhancedEvent[]>();
        let blockHash = "";
        let logIndex = null;
        let batchIndex = null;

        for (const event of events) {
          if (!kindToEvents.has(event.kind)) {
            kindToEvents.set(event.kind, []);
          }

          if (!blockHash) {
            blockHash = event.baseEventParams.blockHash;
            logIndex = event.baseEventParams.logIndex;
            batchIndex = event.baseEventParams.batchIndex;
          }

          kindToEvents.get(event.kind)!.push(event);
        }

        const eventsByKind: EventsByKind[] = [
          {
            kind: "erc20",
            data: kindToEvents.get("erc20") ?? [],
          },
          {
            kind: "erc721",
            data: kindToEvents.get("erc721") ?? [],
          },
          {
            kind: "erc1155",
            data: kindToEvents.get("erc1155") ?? [],
          },
          {
            kind: "blur",
            data: kindToEvents.get("blur") ?? [],
          },
          {
            kind: "cryptopunks",
            data: kindToEvents.get("cryptopunks") ?? [],
          },
          {
            kind: "decentraland",
            data: kindToEvents.get("decentraland") ?? [],
          },
          {
            kind: "element",
            data: kindToEvents.get("element") ?? [],
          },
          {
            kind: "foundation",
            data: kindToEvents.get("foundation") ?? [],
          },
          {
            kind: "looks-rare",
            data: kindToEvents.has("looks-rare")
              ? [
                  ...kindToEvents.get("looks-rare")!,
                  // To properly validate bids, we need some additional events
                  ...events.filter((e) => e.subKind === "erc20-transfer"),
                ]
              : [],
          },
          {
            kind: "nftx",
            data: kindToEvents.get("nftx") ?? [],
          },
          {
            kind: "nouns",
            data: kindToEvents.get("nouns") ?? [],
          },
          {
            kind: "quixotic",
            data: kindToEvents.get("quixotic") ?? [],
          },
          {
            kind: "seaport",
            data: kindToEvents.has("seaport")
              ? [
                  ...kindToEvents.get("seaport")!,
                  // To properly validate bids, we need some additional events
                  ...events.filter((e) => e.subKind === "erc20-transfer"),
                ]
              : [],
          },
          {
            kind: "sudoswap",
            data: kindToEvents.get("sudoswap") ?? [],
          },
          {
            kind: "sudoswap-v2",
            data: kindToEvents.get("sudoswap-v2") ?? [],
          },
          {
            kind: "midaswap",
            data: kindToEvents.get("midaswap") ?? [],
          },
          {
            kind: "caviar-v1",
            data: kindToEvents.get("caviar-v1") ?? [],
          },
          {
            kind: "wyvern",
            data: kindToEvents.has("wyvern")
              ? [
                  ...events.filter((e) => e.subKind === "erc721-transfer"),
                  ...kindToEvents.get("wyvern")!,
                  // To properly validate bids, we need some additional events
                  ...events.filter((e) => e.subKind === "erc20-transfer"),
                ]
              : [],
          },
          {
            kind: "x2y2",
            data: kindToEvents.has("x2y2")
              ? [
                  ...kindToEvents.get("x2y2")!,
                  // To properly validate bids, we need some additional events
                  ...events.filter((e) => e.subKind === "erc20-transfer"),
                ]
              : [],
          },
          {
            kind: "zeroex-v4",
            data: kindToEvents.has("zeroex-v4")
              ? [
                  ...kindToEvents.get("zeroex-v4")!,
                  // To properly validate bids, we need some additional events
                  ...events.filter((e) => e.subKind === "erc20-transfer"),
                ]
              : [],
          },
          {
            kind: "zora",
            data: kindToEvents.get("zora") ?? [],
          },
          {
            kind: "rarible",
            data: kindToEvents.has("rarible")
              ? [
                  ...kindToEvents.get("rarible")!,
                  // To properly validate bids, we need some additional events
                  ...events.filter((e) => e.subKind === "erc20-transfer"),
                ]
              : [],
          },
          {
            kind: "manifold",
            data: kindToEvents.get("manifold") ?? [],
          },
          {
            kind: "tofu",
            data: kindToEvents.get("tofu") ?? [],
          },
          {
            kind: "bend-dao",
            data: kindToEvents.get("bend-dao") ?? [],
          },
          {
            kind: "nft-trader",
            data: kindToEvents.get("nft-trader") ?? [],
          },
          {
            kind: "okex",
            data: kindToEvents.get("okex") ?? [],
          },
          {
            kind: "superrare",
            data: kindToEvents.get("superrare") ?? [],
          },
          {
            kind: "zeroex-v2",
            data: kindToEvents.get("zeroex-v2") ?? [],
          },
          {
            kind: "zeroex-v3",
            data: kindToEvents.get("zeroex-v3") ?? [],
          },
          {
            kind: "treasure",
            data: kindToEvents.get("treasure") ?? [],
          },
          {
            kind: "looks-rare-v2",
            data: kindToEvents.get("looks-rare-v2") ?? [],
          },
          {
            kind: "blend",
            data: kindToEvents.get("blend") ?? [],
          },
          {
            kind: "collectionxyz",
            data: kindToEvents.get("collectionxyz") ?? [],
          },
          {
            kind: "payment-processor",
            data: kindToEvents.get("payment-processor") ?? [],
          },
          {
            kind: "thirdweb",
            data: kindToEvents.get("thirdweb") ?? [],
          },
          {
            kind: "seadrop",
            data: kindToEvents.get("seadrop") ?? [],
          },
          {
            kind: "blur-v2",
            data: kindToEvents.get("blur-v2") ?? [],
          },
          {
            kind: "erc721c",
            data: kindToEvents.get("erc721c") ?? [],
          },
          {
            kind: "joepeg",
            data: kindToEvents.get("joepeg") ?? [],
          },
          {
            kind: "metadata-update",
            data: kindToEvents.get("metadata-update") ?? [],
          },
          {
            kind: "soundxyz",
            data: kindToEvents.get("soundxyz") ?? [],
          },
          {
            kind: "createdotfun",
            data: kindToEvents.get("createdotfun") ?? [],
          },
          {
            kind: "payment-processor-v2",
            data: kindToEvents.get("payment-processor-v2") ?? [],
          },
          {
<<<<<<< HEAD
            kind: "erc721c-v2",
            data: kindToEvents.get("erc721c-v2") ?? [],
=======
            kind: "titlesxyz",
            data: kindToEvents.get("titlesxyz") ?? [],
>>>>>>> 85f31d88
          },
        ];

        txHashToEventsBatch.set(txHash, {
          id: getUuidByString(`${txHash}:${logIndex}:${batchIndex}:${blockHash}`),
          events: eventsByKind,
          backfill,
        });
      })
    )
  );

  return [...txHashToEventsBatch.values()];
};

export const syncEvents = async (
  fromBlock: number,
  toBlock: number,
  options?: {
    // When backfilling, certain processes will be disabled
    backfill?: boolean;
    syncDetails?:
      | {
          method: "events";
          events: string[];
        }
      | {
          method: "address";
          // By default, ethers doesn't support filtering by multiple addresses.
          // A workaround for that is included in the V2 indexer, but for now we
          // simply skip it since there aren't many use-cases for filtering that
          // includes multiple addresses:
          // https://github.com/reservoirprotocol/indexer-v2/blob/main/src/syncer/base/index.ts
          address: string;
        };
  }
) => {
  // Cache the blocks for efficiency
  const blocksCache = new Map<number, blocksModel.Block>();
  // Keep track of all handled `${block}-${blockHash}` pairs
  const blocksSet = new Set<string>();

  const backfill = Boolean(options?.backfill);

  // If the block range we're trying to sync is small enough, then fetch everything
  // related to every of those blocks a priori for efficiency. Otherwise, it can be
  // too inefficient to do it and in this case we just proceed (and let any further
  // processes fetch those blocks as needed / if needed).
  const startTimeFetchingBlocks = now();
  if (!backfill && toBlock - fromBlock + 1 <= 32) {
    const existingBlocks = await idb.manyOrNone(
      `
        SELECT blocks.number
        FROM blocks
        WHERE blocks.number IN ($/blocks:list/)
      `,
      { blocks: _.range(fromBlock, toBlock + 1) }
    );

    let blocksToFetch = _.range(fromBlock, toBlock + 1);
    if (existingBlocks) {
      blocksToFetch = _.difference(
        blocksToFetch,
        existingBlocks.map((block) => block.number)
      );
    }

    const limit = pLimit(32);
    await Promise.all(
      blocksToFetch.map((block) => limit(() => syncEventsUtils.fetchBlock(block, true)))
    );
  }
  const endTimeFetchingBlocks = now();

  // Generate the events filter with one of the following options:
  // - fetch all events
  // - fetch a subset of events
  // - fetch all events from a particular address

  // By default, we want to get all events

  let eventFilter: Filter = {
    topics: [[...new Set(getEventData().map(({ topic }) => topic))]],
    fromBlock,
    toBlock,
  };
  if (options?.syncDetails?.method === "events") {
    // Filter to a subset of events
    eventFilter = {
      // Remove any duplicate topics
      topics: [[...new Set(getEventData(options.syncDetails.events).map(({ topic }) => topic))]],
      fromBlock,
      toBlock,
    };
  } else if (options?.syncDetails?.method === "address") {
    // Filter to all events of a particular address
    eventFilter = {
      address: options.syncDetails.address,
      fromBlock,
      toBlock,
    };
  }

  const enhancedEvents: EnhancedEvent[] = [];
  const startTimeFetchingLogs = now();
  await baseProvider.getLogs(eventFilter).then(async (logs) => {
    const endTimeFetchingLogs = now();
    const startTimeProcessingEvents = now();
    const availableEventData = getEventData();

    for (const log of logs) {
      try {
        const baseEventParams = await parseEvent(log, blocksCache);

        // Cache the block data
        if (!blocksCache.has(baseEventParams.block)) {
          // It's very important from a performance perspective to have
          // the block data available before proceeding with the events
          // (otherwise we might have to perform too many db reads)
          blocksCache.set(
            baseEventParams.block,
            await blocksModel.saveBlock({
              number: baseEventParams.block,
              hash: baseEventParams.blockHash,
              timestamp: baseEventParams.timestamp,
            })
          );
        }

        // Keep track of the block
        blocksSet.add(`${log.blockNumber}-${log.blockHash}`);

        // Find matching events:
        // - matching topic
        // - matching number of topics (eg. indexed fields)
        // - matching address
        const matchingEventDatas = availableEventData.filter(
          ({ addresses, numTopics, topic }) =>
            log.topics[0] === topic &&
            log.topics.length === numTopics &&
            (addresses ? addresses[log.address.toLowerCase()] : true)
        );
        for (const eventData of matchingEventDatas) {
          enhancedEvents.push({
            kind: eventData.kind,
            subKind: eventData.subKind,
            baseEventParams,
            log,
          });
        }
      } catch (error) {
        logger.info("sync-events", `Failed to handle events: ${error}`);
        throw error;
      }
    }

    // Process the retrieved events asynchronously
    const eventsBatches = await extractEventsBatches(enhancedEvents, backfill);

    const startTimeAddToProcessQueue = now();
    if (backfill) {
      await eventsSyncProcessBackfillJob.addToQueue(eventsBatches);
    } else {
      await eventsSyncProcessRealtimeJob.addToQueue(eventsBatches, true);
    }
    const endTimeAddToProcessQueue = now();

    // Make sure to recheck the ingested blocks with a delay in order to undo any reorgs
    const ns = getNetworkSettings();
    if (!backfill && ns.enableReorgCheck) {
      for (const blockData of blocksSet.values()) {
        const block = Number(blockData.split("-")[0]);
        const blockHash = blockData.split("-")[1];

        // Act right away if the current block is a duplicate
        if ((await blocksModel.getBlocks(block)).length > 1) {
          await blockCheckJob.addToQueue({ block, blockHash, delay: 10 });
          await blockCheckJob.addToQueue({ block, blockHash, delay: 30 });
        }
      }

      const blocksToCheck: BlockCheckJobPayload[] = [];
      let blockNumbersArray = _.range(fromBlock, toBlock + 1);

      // Put all fetched blocks on a delayed queue
      [...blocksSet.values()].map(async (blockData) => {
        const block = Number(blockData.split("-")[0]);
        const blockHash = blockData.split("-")[1];
        blockNumbersArray = _.difference(blockNumbersArray, [block]);

        ns.reorgCheckFrequency.map((frequency) =>
          blocksToCheck.push({
            block,
            blockHash,
            delay: frequency * 60,
          })
        );
      });

      // Log blocks for which no logs were fetched from the RPC provider
      if (!_.isEmpty(blockNumbersArray)) {
        logger.debug(
          "sync-events",
          `[${fromBlock}, ${toBlock}] No logs fetched for ${JSON.stringify(blockNumbersArray)}`
        );
      }

      await blockCheckJob.addBulk(blocksToCheck);
    }

    const endTimeProcessingEvents = now();

    if (!backfill) {
      logger.info(
        "sync-events-timing-2",
        JSON.stringify({
          message: `Events realtime syncing block range [${fromBlock}, ${toBlock}]`,
          blocks: {
            count: blocksSet.size,
            time: endTimeFetchingBlocks - startTimeFetchingBlocks,
          },
          logs: {
            count: logs.length,
            time: endTimeFetchingLogs - startTimeFetchingLogs,
          },
          events: {
            count: enhancedEvents.length,
            time: endTimeProcessingEvents - startTimeProcessingEvents,
          },
          queue: {
            time: endTimeAddToProcessQueue - startTimeAddToProcessQueue,
          },
        })
      );
    }
  });
};

export const unsyncEvents = async (block: number, blockHash: string) => {
  await Promise.all([
    es.fills.removeEvents(block, blockHash),
    es.bulkCancels.removeEvents(block, blockHash),
    es.nonceCancels.removeEvents(block, blockHash),
    es.cancels.removeEvents(block, blockHash),
    es.ftTransfers.removeEvents(block, blockHash),
    es.nftApprovals.removeEvents(block, blockHash),
    es.nftTransfers.removeEvents(block, blockHash),
    removeUnsyncedEventsActivitiesJob.addToQueue(blockHash),
  ]);
};<|MERGE_RESOLUTION|>--- conflicted
+++ resolved
@@ -279,13 +279,12 @@
             data: kindToEvents.get("payment-processor-v2") ?? [],
           },
           {
-<<<<<<< HEAD
             kind: "erc721c-v2",
             data: kindToEvents.get("erc721c-v2") ?? [],
-=======
+          },
+          {
             kind: "titlesxyz",
             data: kindToEvents.get("titlesxyz") ?? [],
->>>>>>> 85f31d88
           },
         ];
 
