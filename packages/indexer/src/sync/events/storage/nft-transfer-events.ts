--- conflicted
+++ resolved
@@ -9,12 +9,9 @@
 import { getRouters } from "@/utils/routers";
 import { DeferUpdateAddressBalance } from "@/models/defer-update-address-balance";
 import { getNetworkSettings } from "@/config/network";
-<<<<<<< HEAD
 import { BaseEventParams } from "../parser";
 import { allEventsAddresses } from "../data";
 import { SourcesEntity } from "@/models/sources/sources-entity";
-=======
->>>>>>> 97464386
 import { logger } from "@/common/logger";
 
 export type Event = {
