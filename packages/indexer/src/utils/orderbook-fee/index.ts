--- conflicted
+++ resolved
@@ -1,6 +1,5 @@
-import { AddressZero } from "@ethersproject/constants";
-
 import { config } from "@/config/index";
+import { ApiKeyManager } from "@/models/api-keys";
 import { OrderKind } from "@/orderbook/orders";
 import {
   getPaymentSplitFromDb,
@@ -9,14 +8,10 @@
   supportsPaymentSplits,
   updatePaymentSplitBalance,
 } from "@/utils/payment-splits";
-import { ApiKeyManager } from "@/models/api-keys";
 
-const orderbookFeeEnabled =
-  config.enableOrderbookFee || (config.environment !== "prod" && config.chainId === 11155111);
+const orderbookFeeEnabled = config.chainId === 11155111;
 
-export const FEE_RECIPIENT = orderbookFeeEnabled
-  ? "0xf3d63166f0ca56c3c1a3508fce03ff0cf3fb691e"
-  : AddressZero;
+export const FEE_RECIPIENT = "0xf3d63166f0ca56c3c1a3508fce03ff0cf3fb691e";
 
 export const ORDERBOOK_FEE_ORDER_KINDS: OrderKind[] = [
   "alienswap",
@@ -27,7 +22,7 @@
   "seaport-v1.6",
 ];
 
-const SINGLE_FEE_ORDER_KINDS: OrderKind[] = ["payment-processor-v2"];
+const SINGLE_FEE_ORDER_KINDS: OrderKind[] = ["payment-processor", "payment-processor-v2"];
 
 export const attachOrderbookFee = async (
   params: {
@@ -39,7 +34,7 @@
   },
   apiKey?: string
 ) => {
-  // Ensure orderbook fee enabled
+  // Only if enabled
   if (!orderbookFeeEnabled) {
     return;
   }
@@ -54,10 +49,10 @@
     return;
   }
 
-  const FEE_BPS = apiKey
+  const feeBps = apiKey
     ? await ApiKeyManager.getOrderbookFee(apiKey, params.orderKind)
     : ApiKeyManager.defaultOrderbookFeeBps;
-  if (FEE_BPS > 0) {
+  if (feeBps > 0) {
     params.fee = params.fee ?? [];
     params.feeRecipient = params.feeRecipient ?? [];
 
@@ -75,7 +70,7 @@
         },
         {
           recipient: FEE_RECIPIENT,
-          bps: FEE_BPS,
+          bps: feeBps,
         },
         apiKey
       );
@@ -91,9 +86,9 @@
 
       // Override
       params.feeRecipient = [paymentSplit.address];
-      params.fee = [String(params.fee.map(Number).reduce((a, b) => a + b) + FEE_BPS)];
+      params.fee = [String(params.fee.map(Number).reduce((a, b) => a + b) + feeBps)];
     } else {
-      params.fee.push(String(FEE_BPS));
+      params.fee.push(String(feeBps));
       params.feeRecipient.push(FEE_RECIPIENT);
     }
   }
@@ -106,19 +101,14 @@
     recipient: string;
     bps: number;
   }[],
-<<<<<<< HEAD
   isReservoir?: boolean,
   apiKey?: string
 ) => {
-  // Ensure orderbook fee enabled
+  // Only if enabled
   if (!orderbookFeeEnabled) {
     return;
   }
 
-=======
-  isReservoir?: boolean
-) => {
->>>>>>> 6f73083f
   // Only native orders
   if (!isReservoir) {
     return;
@@ -135,14 +125,14 @@
     return;
   }
 
-  const FEE_BPS = !apiKey
-    ? ApiKeyManager.defaultOrderbookFeeBps
-    : await ApiKeyManager.getOrderbookFee(apiKey, orderKind);
-  if (FEE_BPS > 0) {
+  const feeBps = apiKey
+    ? await ApiKeyManager.getOrderbookFee(apiKey, orderKind)
+    : ApiKeyManager.defaultOrderbookFeeBps;
+  if (feeBps > 0) {
     let foundOrderbookFee = false;
 
     for (const fee of feeBreakdown) {
-      if (fee.recipient.toLowerCase() === FEE_RECIPIENT.toLowerCase() && fee.bps === FEE_BPS) {
+      if (fee.recipient.toLowerCase() === FEE_RECIPIENT.toLowerCase() && fee.bps === feeBps) {
         foundOrderbookFee = true;
       }
 
