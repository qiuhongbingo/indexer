/* eslint-disable @typescript-eslint/no-explicit-any */

import { joinSignature } from "@ethersproject/bytes";
import { AddressZero } from "@ethersproject/constants";
import * as Boom from "@hapi/boom";
import { Request, RouteOptions } from "@hapi/hapi";
import * as Sdk from "@reservoir0x/sdk";
import { TxData } from "@reservoir0x/sdk/dist/utils";
import Joi from "joi";

import { logger } from "@/common/logger";
import { baseProvider } from "@/common/provider";
import { bn } from "@/common/utils";
import { config } from "@/config/index";

// OpenDao
import * as openDaoBuyAttribute from "@/orderbook/orders/opendao/build/buy/attribute";
import * as openDaoBuyToken from "@/orderbook/orders/opendao/build/buy/token";
import * as openDaoBuyCollection from "@/orderbook/orders/opendao/build/buy/collection";

// Seaport
import * as seaportBuyAttribute from "@/orderbook/orders/seaport/build/buy/attribute";
import * as seaportBuyToken from "@/orderbook/orders/seaport/build/buy/token";
import * as seaportBuyCollection from "@/orderbook/orders/seaport/build/buy/collection";

// ZeroExV4
import * as zeroExV4BuyAttribute from "@/orderbook/orders/zeroex-v4/build/buy/attribute";
import * as zeroExV4BuyToken from "@/orderbook/orders/zeroex-v4/build/buy/token";
import * as zeroExV4BuyCollection from "@/orderbook/orders/zeroex-v4/build/buy/collection";

// Wyvern v2.3
import * as wyvernV23BuyAttribute from "@/orderbook/orders/wyvern-v2.3/build/buy/attribute";
import * as wyvernV23BuyCollection from "@/orderbook/orders/wyvern-v2.3/build/buy/collection";
import * as wyvernV23BuyToken from "@/orderbook/orders/wyvern-v2.3/build/buy/token";

const version = "v2";

export const getExecuteBidV2Options: RouteOptions = {
  description: "Bid on a token, collection or attribute",
  tags: ["api", "Orderbook"],
  plugins: {
    "hapi-swagger": {
      order: 11,
    },
  },
  validate: {
    query: Joi.object({
      token: Joi.string()
        .lowercase()
        .pattern(/^0x[a-fA-F0-9]{40}:[0-9]+$/)
        .description(
          "Bid on a particular token. Example: `0x8d04a8c79ceb0889bdd12acdf3fa9d207ed3ff63:123`"
        ),
      collection: Joi.string()
        .lowercase()
        .description(
          "Bid on a particular collection with collection-id. Example: `0x8d04a8c79ceb0889bdd12acdf3fa9d207ed3ff63`"
        ),
      attributeKey: Joi.string()
      .description(
        "Bid on a particular attribute key. Example: `Composition`"
        ),
      attributeValue: Joi.string()
      .description(
        "Bid on a particular attribute value. Example: `Teddy (#33)`"
        ),
      quantity: Joi.number()
      .description(
        "Quanity of tokens user is buying. Only compatible with ERC1155 tokens. Example: `5`"
        ),
      maker: Joi.string()
        .lowercase()
        .pattern(/^0x[a-fA-F0-9]{40}$/)
        .description(
          "Address of wallet making the order. Example: `0xF296178d553C8Ec21A2fBD2c5dDa8CA9ac905A00`")
        .required(),
      weiPrice: Joi.string()
        .pattern(/^[0-9]+$/)
        .description(
          "Amount bidder is willing to offer in wei. Example: `1000000000000000000`")
        .required(),
      orderKind: Joi.string()
        .valid("wyvern-v2.3", "721ex", "zeroex-v4", "seaport")
<<<<<<< HEAD
        .default("wyvern-v2.3")
        .description(
          "Exchange protocol used to create order. Example: `seaport`"),
      orderbook: Joi.string()
        .valid("reservoir", "opensea")
        .default("reservoir")
        .description(
          "Orderbook where order is placed. Example: `Reservoir`"),
      source: Joi.string()
      .description(
        "Name of the platform that created the order. Example: `Chimpers Market`"),
      automatedRoyalties: Joi.boolean().default(true)
      .description(
        "If true, royalties will be automatically included."),
      fee: Joi.alternatives(Joi.string(), Joi.number())
      .description(
        "Fee amount in BPS. Example: `100`"),
=======
        .default("wyvern-v2.3"),
      orderbook: Joi.string().valid("reservoir", "opensea").default("reservoir"),
      source: Joi.string(),
      automatedRoyalties: Joi.boolean().default(true),
      excludeFlaggedTokens: Joi.boolean().default(false),
      fee: Joi.alternatives(Joi.string(), Joi.number()),
>>>>>>> 7f146d95
      feeRecipient: Joi.string()
        .lowercase()
        .pattern(/^0x[a-fA-F0-9]{40}$/)
        .description(
          "Wallet address of fee recipient. Example: `0xF296178d553C8Ec21A2fBD2c5dDa8CA9ac905A00`")
        .disallow(AddressZero),
      listingTime: Joi.alternatives(Joi.string(), Joi.number())
      .description(
        "Unix timestamp indicating when listing will be listed. Example: `1656080318`"),
      expirationTime: Joi.alternatives(Joi.string(), Joi.number())
      .description(
        "Unix timestamp indicating when listing will expire. Example: `1656080318`"),
      salt: Joi.string()
      .description(
        "Optional. Random string to make the order unique"),
      nonce: Joi.string()
      .description(
        "Optional. Set a custom nonce"),
      v: Joi.number()
      .description(
        "Signature v component (only required after order has been signed)"),
      r: Joi.string()
        .lowercase()
        .pattern(/^0x[a-fA-F0-9]{64}$/)
        .description(
          "Signature r component (only required after order has been signed)"),
      s: Joi.string()
        .lowercase()
        .pattern(/^0x[a-fA-F0-9]{64}$/)
        .description(
          "Signature s component (only required after order has been signed)"),
    })
      .or("token", "collection")
      .oxor("token", "collection")
      .with("attributeValue", "attributeKey")
      .with("attributeKey", "attributeValue")
      .with("attributeKey", "collection")
      .with("feeRecipient", "fee")
      .with("fee", "feeRecipient"),
  },
  response: {
    schema: Joi.object({
      steps: Joi.array().items(
        Joi.object({
          action: Joi.string().required(),
          description: Joi.string().required(),
          status: Joi.string().valid("complete", "incomplete").required(),
          kind: Joi.string().valid("request", "signature", "transaction").required(),
          data: Joi.object(),
        })
      ),
      query: Joi.object(),
    }).label(`getExecuteBid${version.toUpperCase()}Response`),
    failAction: (_request, _h, error) => {
      logger.error(`get-execute-bid-${version}-handler`, `Wrong response schema: ${error}`);
      throw error;
    },
  },
  handler: async (request: Request) => {
    const query = request.query as any;

    try {
      const token = query.token;
      const collection = query.collection;
      const attributeKey = query.attributeKey;
      const attributeValue = query.attributeValue;

      // On Rinkeby, proxy ZeroEx V4 to 721ex.
      if (query.orderKind === "zeroex-v4" && config.chainId === 4) {
        query.orderKind = "721ex";
      }

      // Set up generic bid creation steps.
      const steps = [
        {
          action: "Wrapping ETH",
          description: "Wrapping ETH required to make offer",
          kind: "transaction",
        },
        {
          action: "Approve WETH contract",
          description: "A one-time setup transaction to enable trading with WETH",
          kind: "transaction",
        },
        {
          action: "Authorize offer",
          description: "A free off-chain signature to create the offer",
          kind: "signature",
        },
        {
          action: "Submit offer",
          description: "Post your offer to the order book for others to discover it",
          kind: "request",
        },
      ];

      // Check the maker's Weth/Eth balance.
      let wrapEthTx: TxData | undefined;
      const weth = new Sdk.Common.Helpers.Weth(baseProvider, config.chainId);
      const wethBalance = await weth.getBalance(query.maker);
      if (bn(wethBalance).lt(query.weiPrice)) {
        const ethBalance = await baseProvider.getBalance(query.maker);
        if (bn(wethBalance).add(ethBalance).lt(query.weiPrice)) {
          // We cannot do anything if the maker doesn't have sufficient balance.
          throw Boom.badData("Maker does not have sufficient balance");
        } else {
          wrapEthTx = weth.depositTransaction(query.maker, bn(query.weiPrice).sub(wethBalance));
        }
      }

      switch (query.orderKind) {
        case "wyvern-v2.3": {
          if (!["reservoir", "opensea"].includes(query.orderbook)) {
            throw Boom.badRequest("Unsupported orderbook");
          }
          if (query.automatedRoyalties && query.feeRecipient) {
            throw Boom.badRequest("Exchange does not supported multiple fee recipients");
          }
          if (Array.isArray(query.fee) || Array.isArray(query.feeRecipient)) {
            throw Boom.badRequest("Exchange does not support multiple fee recipients");
          }

          let order: Sdk.WyvernV23.Order | undefined;
          if (token) {
            const [contract, tokenId] = token.split(":");

            order = await wyvernV23BuyToken.build({
              ...query,
              contract,
              tokenId,
            });
          } else if (collection && attributeKey && attributeValue) {
            if (query.orderbook !== "reservoir") {
              throw Boom.notImplemented("Attribute bids are not supported outside of Reservoir");
            }

            order = await wyvernV23BuyAttribute.build({
              ...query,
              collection,
              attributes: [
                {
                  key: attributeKey,
                  value: attributeValue,
                },
              ],
            });
          } else if (collection) {
            if (query.orderbook !== "reservoir") {
              throw Boom.notImplemented("Collection bids are not supported outside of Reservoir");
            }

            order = await wyvernV23BuyCollection.build({
              ...query,
              collection,
            });
          }

          // Make sure the order was successfully generated.
          const orderInfo = order?.getInfo();
          if (!order || !orderInfo) {
            throw Boom.internal("Failed to generate order");
          }

          // Check the maker's approval.
          let approvalTx: TxData | undefined;
          const wethApproval = await weth.getAllowance(
            query.maker,
            Sdk.WyvernV23.Addresses.TokenTransferProxy[config.chainId]
          );
          if (bn(wethApproval).lt(order.params.basePrice)) {
            approvalTx = weth.approveTransaction(
              query.maker,
              Sdk.WyvernV23.Addresses.TokenTransferProxy[config.chainId]
            );
          }

          const hasSignature = query.v && query.r && query.s;
          return {
            steps: [
              {
                ...steps[0],
                status: !wrapEthTx ? "complete" : "incomplete",
                data: wrapEthTx,
              },
              {
                ...steps[1],
                status: !approvalTx ? "complete" : "incomplete",
                data: approvalTx,
              },
              {
                ...steps[2],
                status: hasSignature ? "complete" : "incomplete",
                data: hasSignature ? undefined : order.getSignatureData(),
              },
              {
                ...steps[3],
                status: "incomplete",
                data: !hasSignature
                  ? undefined
                  : {
                      endpoint: "/order/v2",
                      method: "POST",
                      body: {
                        order: {
                          kind: "wyvern-v2.3",
                          data: {
                            ...order.params,
                            v: query.v,
                            r: query.r,
                            s: query.s,
                            contract: query.contract,
                            tokenId: query.tokenId,
                          },
                        },
                        attribute:
                          collection && attributeKey && attributeValue
                            ? {
                                collection,
                                key: attributeKey,
                                value: attributeValue,
                              }
                            : undefined,
                        collection:
                          collection &&
                          query.excludeFlaggedTokens &&
                          !attributeKey &&
                          !attributeValue
                            ? collection
                            : undefined,
                        isNonFlagged: query.excludeFlaggedTokens,
                        orderbook: query.orderbook,
                        source: query.source,
                      },
                    },
              },
            ],
            query: {
              ...query,
              listingTime: order.params.listingTime,
              expirationTime: order.params.expirationTime,
              salt: order.params.salt,
            },
          };
        }

        case "seaport": {
          if (!["reservoir"].includes(query.orderbook)) {
            throw Boom.badRequest("Unsupported orderbook");
          }

          // We want the fee params as arrays
          if (query.fee && !Array.isArray(query.fee)) {
            query.fee = [query.fee];
          }
          if (query.feeRecipient && !Array.isArray(query.feeRecipient)) {
            query.feeRecipient = [query.feeRecipient];
          }
          if (query.fee?.length !== query.feeRecipient?.length) {
            throw Boom.badRequest("Invalid fee info");
          }

          let order: Sdk.Seaport.Order;
          if (token) {
            const [contract, tokenId] = token.split(":");
            order = await seaportBuyToken.build({
              ...query,
              contract,
              tokenId,
            });
          } else if (collection && attributeKey && attributeValue) {
            order = await seaportBuyAttribute.build({
              ...query,
              collection,
              attributes: [
                {
                  key: attributeKey,
                  value: attributeValue,
                },
              ],
            });
          } else if (collection) {
            order = await seaportBuyCollection.build({
              ...query,
              collection,
            });
          } else {
            throw Boom.internal("Wrong metadata");
          }

          const exchange = new Sdk.Seaport.Exchange(config.chainId);
          const conduit = exchange.deriveConduit(order.params.conduitKey);

          // Check the maker's WETH approval
          let approvalTx: TxData | undefined;
          const wethApproval = await weth.getAllowance(query.maker, conduit);
          if (bn(wethApproval).lt(order.getMatchingPrice())) {
            approvalTx = weth.approveTransaction(query.maker, conduit);
          }

          const hasSignature = query.v && query.r && query.s;
          return {
            steps: [
              {
                ...steps[0],
                status: !wrapEthTx ? "complete" : "incomplete",
                data: wrapEthTx,
              },
              {
                ...steps[1],
                status: !approvalTx ? "complete" : "incomplete",
                data: approvalTx,
              },
              {
                ...steps[2],
                status: hasSignature ? "complete" : "incomplete",
                data: hasSignature ? undefined : order.getSignatureData(),
              },
              {
                ...steps[3],
                status: "incomplete",
                data: !hasSignature
                  ? undefined
                  : {
                      endpoint: "/order/v2",
                      method: "POST",
                      body: {
                        order: {
                          kind: "seaport",
                          data: {
                            ...order.params,
                            // Seaport requires the joined signature
                            signature: joinSignature({ v: query.v, r: query.r, s: query.s }),
                          },
                        },
                        attribute:
                          collection && attributeKey && attributeValue
                            ? {
                                collection,
                                key: attributeKey,
                                value: attributeValue,
                              }
                            : undefined,
                        collection:
                          collection &&
                          query.excludeFlaggedTokens &&
                          !attributeKey &&
                          !attributeValue
                            ? collection
                            : undefined,
                        isNonFlagged: query.excludeFlaggedTokens,
                        orderbook: query.orderbook,
                        source: query.source,
                      },
                    },
              },
            ],
            query: {
              ...query,
              listingTime: order.params.startTime,
              expirationTime: order.params.endTime,
              salt: order.params.salt,
            },
          };
        }

        case "721ex": {
          if (!["reservoir"].includes(query.orderbook)) {
            throw Boom.badRequest("Unsupported orderbook");
          }

          // Make sure the fee information is correctly types.
          if (query.fee && !Array.isArray(query.fee)) {
            query.fee = [query.fee];
          }
          if (query.feeRecipient && !Array.isArray(query.feeRecipient)) {
            query.feeRecipient = [query.feeRecipient];
          }
          if (query.fee?.length !== query.feeRecipient?.length) {
            throw Boom.badRequest("Invalid fee information");
          }

          let order: Sdk.OpenDao.Order | undefined;
          if (token) {
            const [contract, tokenId] = token.split(":");
            order = await openDaoBuyToken.build({
              ...query,
              contract,
              tokenId,
            });
          } else if (collection && attributeKey && attributeValue) {
            order = await openDaoBuyAttribute.build({
              ...query,
              collection,
              attributes: [
                {
                  key: attributeKey,
                  value: attributeValue,
                },
              ],
            });
          } else if (collection) {
            order = await openDaoBuyCollection.build({
              ...query,
              collection,
            });
          }

          if (!order) {
            throw Boom.internal("Failed to generate order");
          }

          // Check the maker's approval.
          let approvalTx: TxData | undefined;
          const wethApproval = await weth.getAllowance(
            query.maker,
            Sdk.OpenDao.Addresses.Exchange[config.chainId]
          );
          if (bn(wethApproval).lt(bn(order.params.erc20TokenAmount).add(order.getFeeAmount()))) {
            approvalTx = weth.approveTransaction(
              query.maker,
              Sdk.OpenDao.Addresses.Exchange[config.chainId]
            );
          }

          const hasSignature = query.v && query.r && query.s;
          return {
            steps: [
              {
                ...steps[0],
                status: !wrapEthTx ? "complete" : "incomplete",
                data: wrapEthTx,
              },
              {
                ...steps[1],
                status: !approvalTx ? "complete" : "incomplete",
                data: approvalTx,
              },
              {
                ...steps[2],
                status: hasSignature ? "complete" : "incomplete",
                data: hasSignature ? undefined : order.getSignatureData(),
              },
              {
                ...steps[3],
                status: "incomplete",
                data: !hasSignature
                  ? undefined
                  : {
                      endpoint: "/order/v2",
                      method: "POST",
                      body: {
                        order: {
                          kind: "721ex",
                          data: {
                            ...order.params,
                            v: query.v,
                            r: query.r,
                            s: query.s,
                          },
                        },
                        attribute:
                          collection && attributeKey && attributeValue
                            ? {
                                collection,
                                key: attributeKey,
                                value: attributeValue,
                              }
                            : undefined,
                        collection:
                          collection &&
                          query.excludeFlaggedTokens &&
                          !attributeKey &&
                          !attributeValue
                            ? collection
                            : undefined,
                        isNonFlagged: query.excludeFlaggedTokens,
                        orderbook: query.orderbook,
                        source: query.source,
                      },
                    },
              },
            ],
            query: {
              ...query,
              expirationTime: order.params.expiry,
              nonce: order.params.nonce,
            },
          };
        }

        case "zeroex-v4": {
          if (!["reservoir"].includes(query.orderbook)) {
            throw Boom.badRequest("Unsupported orderbook");
          }

          // Make sure the fee information is correctly types.
          if (query.fee && !Array.isArray(query.fee)) {
            query.fee = [query.fee];
          }
          if (query.feeRecipient && !Array.isArray(query.feeRecipient)) {
            query.feeRecipient = [query.feeRecipient];
          }
          if (query.fee?.length !== query.feeRecipient?.length) {
            throw Boom.badRequest("Invalid fee information");
          }

          let order: Sdk.ZeroExV4.Order | undefined;
          if (token) {
            const [contract, tokenId] = token.split(":");
            order = await zeroExV4BuyToken.build({
              ...query,
              contract,
              tokenId,
            });
          } else if (collection && attributeKey && attributeValue) {
            order = await zeroExV4BuyAttribute.build({
              ...query,
              collection,
              attributes: [
                {
                  key: attributeKey,
                  value: attributeValue,
                },
              ],
            });
          } else if (collection) {
            order = await zeroExV4BuyCollection.build({
              ...query,
              collection,
            });
          }

          if (!order) {
            throw Boom.internal("Failed to generate order");
          }

          // Check the maker's approval.
          let approvalTx: TxData | undefined;
          const wethApproval = await weth.getAllowance(
            query.maker,
            Sdk.ZeroExV4.Addresses.Exchange[config.chainId]
          );
          if (bn(wethApproval).lt(bn(order.params.erc20TokenAmount).add(order.getFeeAmount()))) {
            approvalTx = weth.approveTransaction(
              query.maker,
              Sdk.ZeroExV4.Addresses.Exchange[config.chainId]
            );
          }

          const hasSignature = query.v && query.r && query.s;
          return {
            steps: [
              {
                ...steps[0],
                status: !wrapEthTx ? "complete" : "incomplete",
                data: wrapEthTx,
              },
              {
                ...steps[1],
                status: !approvalTx ? "complete" : "incomplete",
                data: approvalTx,
              },
              {
                ...steps[2],
                status: hasSignature ? "complete" : "incomplete",
                data: hasSignature ? undefined : order.getSignatureData(),
              },
              {
                ...steps[3],
                status: "incomplete",
                data: !hasSignature
                  ? undefined
                  : {
                      endpoint: "/order/v2",
                      method: "POST",
                      body: {
                        order: {
                          kind: "zeroex-v4",
                          data: {
                            ...order.params,
                            v: query.v,
                            r: query.r,
                            s: query.s,
                          },
                        },
                        attribute:
                          collection && attributeKey && attributeValue
                            ? {
                                collection,
                                key: attributeKey,
                                value: attributeValue,
                              }
                            : undefined,
                        collection:
                          collection &&
                          query.excludeFlaggedTokens &&
                          !attributeKey &&
                          !attributeValue
                            ? collection
                            : undefined,
                        isNonFlagged: query.excludeFlaggedTokens,
                        orderbook: query.orderbook,
                        source: query.source,
                      },
                    },
              },
            ],
            query: {
              ...query,
              expirationTime: order.params.expiry,
              nonce: order.params.nonce,
            },
          };
        }
      }
    } catch (error) {
      logger.error(`get-execute-bid-${version}-handler`, `Handler failure: ${error}`);
      throw error;
    }
  },
};<|MERGE_RESOLUTION|>--- conflicted
+++ resolved
@@ -56,88 +56,70 @@
         .description(
           "Bid on a particular collection with collection-id. Example: `0x8d04a8c79ceb0889bdd12acdf3fa9d207ed3ff63`"
         ),
-      attributeKey: Joi.string()
-      .description(
+      attributeKey: Joi.string().description(
         "Bid on a particular attribute key. Example: `Composition`"
-        ),
-      attributeValue: Joi.string()
-      .description(
+      ),
+      attributeValue: Joi.string().description(
         "Bid on a particular attribute value. Example: `Teddy (#33)`"
-        ),
-      quantity: Joi.number()
-      .description(
+      ),
+      quantity: Joi.number().description(
         "Quanity of tokens user is buying. Only compatible with ERC1155 tokens. Example: `5`"
-        ),
+      ),
       maker: Joi.string()
         .lowercase()
         .pattern(/^0x[a-fA-F0-9]{40}$/)
         .description(
-          "Address of wallet making the order. Example: `0xF296178d553C8Ec21A2fBD2c5dDa8CA9ac905A00`")
+          "Address of wallet making the order. Example: `0xF296178d553C8Ec21A2fBD2c5dDa8CA9ac905A00`"
+        )
         .required(),
       weiPrice: Joi.string()
         .pattern(/^[0-9]+$/)
-        .description(
-          "Amount bidder is willing to offer in wei. Example: `1000000000000000000`")
+        .description("Amount bidder is willing to offer in wei. Example: `1000000000000000000`")
         .required(),
       orderKind: Joi.string()
         .valid("wyvern-v2.3", "721ex", "zeroex-v4", "seaport")
-<<<<<<< HEAD
         .default("wyvern-v2.3")
-        .description(
-          "Exchange protocol used to create order. Example: `seaport`"),
+        .description("Exchange protocol used to create order. Example: `seaport`"),
       orderbook: Joi.string()
         .valid("reservoir", "opensea")
         .default("reservoir")
-        .description(
-          "Orderbook where order is placed. Example: `Reservoir`"),
-      source: Joi.string()
-      .description(
-        "Name of the platform that created the order. Example: `Chimpers Market`"),
-      automatedRoyalties: Joi.boolean().default(true)
-      .description(
-        "If true, royalties will be automatically included."),
-      fee: Joi.alternatives(Joi.string(), Joi.number())
-      .description(
-        "Fee amount in BPS. Example: `100`"),
-=======
-        .default("wyvern-v2.3"),
-      orderbook: Joi.string().valid("reservoir", "opensea").default("reservoir"),
-      source: Joi.string(),
-      automatedRoyalties: Joi.boolean().default(true),
+        .description("Orderbook where order is placed. Example: `Reservoir`"),
+      source: Joi.string().description(
+        "Name of the platform that created the order. Example: `Chimpers Market`"
+      ),
+      automatedRoyalties: Joi.boolean()
+        .default(true)
+        .description("If true, royalties will be automatically included."),
+      fee: Joi.alternatives(Joi.string(), Joi.number()).description(
+        "Fee amount in BPS. Example: `100`"
+      ),
       excludeFlaggedTokens: Joi.boolean().default(false),
-      fee: Joi.alternatives(Joi.string(), Joi.number()),
->>>>>>> 7f146d95
       feeRecipient: Joi.string()
         .lowercase()
         .pattern(/^0x[a-fA-F0-9]{40}$/)
         .description(
-          "Wallet address of fee recipient. Example: `0xF296178d553C8Ec21A2fBD2c5dDa8CA9ac905A00`")
+          "Wallet address of fee recipient. Example: `0xF296178d553C8Ec21A2fBD2c5dDa8CA9ac905A00`"
+        )
         .disallow(AddressZero),
-      listingTime: Joi.alternatives(Joi.string(), Joi.number())
-      .description(
-        "Unix timestamp indicating when listing will be listed. Example: `1656080318`"),
-      expirationTime: Joi.alternatives(Joi.string(), Joi.number())
-      .description(
-        "Unix timestamp indicating when listing will expire. Example: `1656080318`"),
-      salt: Joi.string()
-      .description(
-        "Optional. Random string to make the order unique"),
-      nonce: Joi.string()
-      .description(
-        "Optional. Set a custom nonce"),
-      v: Joi.number()
-      .description(
-        "Signature v component (only required after order has been signed)"),
+      listingTime: Joi.alternatives(Joi.string(), Joi.number()).description(
+        "Unix timestamp indicating when listing will be listed. Example: `1656080318`"
+      ),
+      expirationTime: Joi.alternatives(Joi.string(), Joi.number()).description(
+        "Unix timestamp indicating when listing will expire. Example: `1656080318`"
+      ),
+      salt: Joi.string().description("Optional. Random string to make the order unique"),
+      nonce: Joi.string().description("Optional. Set a custom nonce"),
+      v: Joi.number().description(
+        "Signature v component (only required after order has been signed)"
+      ),
       r: Joi.string()
         .lowercase()
         .pattern(/^0x[a-fA-F0-9]{64}$/)
-        .description(
-          "Signature r component (only required after order has been signed)"),
+        .description("Signature r component (only required after order has been signed)"),
       s: Joi.string()
         .lowercase()
         .pattern(/^0x[a-fA-F0-9]{64}$/)
-        .description(
-          "Signature s component (only required after order has been signed)"),
+        .description("Signature s component (only required after order has been signed)"),
     })
       .or("token", "collection")
       .oxor("token", "collection")
