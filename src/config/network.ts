/* eslint-disable no-fallthrough */

// Any new network that is supported should have a corresponding
// entry in the configuration methods below

import { config } from "@/config/index";

export const getNetworkName = () => {
  switch (config.chainId) {
    case 1:
      return "mainnet";
    case 4:
      return "rinkeby";
    case 5:
      return "goerli";
    case 10:
      return "optimism";
    default:
      return "unknown";
  }
};

<<<<<<< HEAD
type NetworkSettings = {
  enableWebSocket: boolean;
  realtimeSyncFrequencySeconds: number;
  backfillBlockBatchSize: number;
  washTradingExcludedContracts: string[];
};

export const getNetworkSettings = (): NetworkSettings => {
  const defaultNetworkSettings: NetworkSettings = {
    enableWebSocket: true,
    realtimeSyncFrequencySeconds: 15,
    backfillBlockBatchSize: 16,
    washTradingExcludedContracts: [],
  };

=======
export const getNetworkSettings = () => {
  const washTradingExcludedContracts: string[] = [];

  const defaultNetworkSettings = {
    realtimeSyncFrequencySeconds: 15,
    backfillBlockBatchSize: 16,
    washTradingExcludedContracts,
  };

  let networkSettings = {};

>>>>>>> 0ff4aaf7
  switch (config.chainId) {
    // Ethereum
    case 1:
      return {
        ...defaultNetworkSettings,
        washTradingExcludedContracts: [
          // ArtBlocks Contracts
          "0x059edd72cd353df5106d2b9cc5ab83a52287ac3a",
          "0xa7d8d9ef8d8ce8992df33d8b8cf4aebabd5bd270",
        ],
      };
    // Rinkeby
    case 4:
      return {
        ...defaultNetworkSettings,
      };
    // Goerli
    case 5: {
<<<<<<< HEAD
      return {
        ...defaultNetworkSettings,
=======
      networkSettings = {
>>>>>>> 0ff4aaf7
        backfillBlockBatchSize: 128,
      };
      break;
    }
    // Optimism
    case 10: {
<<<<<<< HEAD
      return {
        ...defaultNetworkSettings,
        enableWebSocket: false,
        realtimeSyncFrequencySeconds: 10,
=======
      networkSettings = {
        realtimeSyncFrequencySeconds: 5,
>>>>>>> 0ff4aaf7
        backfillBlockBatchSize: 512,
      };
      break;
    }
<<<<<<< HEAD
    // Default
    default:
      return {
        ...defaultNetworkSettings,
      };
=======
    // Ethereum
    case 1:
      networkSettings = {
        washTradingExcludedContracts: [
          // ArtBlocks Contracts
          "0x059edd72cd353df5106d2b9cc5ab83a52287ac3a",
          "0xa7d8d9ef8d8ce8992df33d8b8cf4aebabd5bd270",
        ],
      };
      break;
    // Rinkeby
    case 4:
    // Default
    default:
      break;
>>>>>>> 0ff4aaf7
  }

  return Object.assign(defaultNetworkSettings, networkSettings);
};<|MERGE_RESOLUTION|>--- conflicted
+++ resolved
@@ -20,7 +20,6 @@
   }
 };
 
-<<<<<<< HEAD
 type NetworkSettings = {
   enableWebSocket: boolean;
   realtimeSyncFrequencySeconds: number;
@@ -36,19 +35,6 @@
     washTradingExcludedContracts: [],
   };
 
-=======
-export const getNetworkSettings = () => {
-  const washTradingExcludedContracts: string[] = [];
-
-  const defaultNetworkSettings = {
-    realtimeSyncFrequencySeconds: 15,
-    backfillBlockBatchSize: 16,
-    washTradingExcludedContracts,
-  };
-
-  let networkSettings = {};
-
->>>>>>> 0ff4aaf7
   switch (config.chainId) {
     // Ethereum
     case 1:
@@ -67,55 +53,24 @@
       };
     // Goerli
     case 5: {
-<<<<<<< HEAD
       return {
         ...defaultNetworkSettings,
-=======
-      networkSettings = {
->>>>>>> 0ff4aaf7
         backfillBlockBatchSize: 128,
       };
-      break;
     }
     // Optimism
     case 10: {
-<<<<<<< HEAD
       return {
         ...defaultNetworkSettings,
         enableWebSocket: false,
         realtimeSyncFrequencySeconds: 10,
-=======
-      networkSettings = {
-        realtimeSyncFrequencySeconds: 5,
->>>>>>> 0ff4aaf7
         backfillBlockBatchSize: 512,
       };
-      break;
     }
-<<<<<<< HEAD
     // Default
     default:
       return {
         ...defaultNetworkSettings,
       };
-=======
-    // Ethereum
-    case 1:
-      networkSettings = {
-        washTradingExcludedContracts: [
-          // ArtBlocks Contracts
-          "0x059edd72cd353df5106d2b9cc5ab83a52287ac3a",
-          "0xa7d8d9ef8d8ce8992df33d8b8cf4aebabd5bd270",
-        ],
-      };
-      break;
-    // Rinkeby
-    case 4:
-    // Default
-    default:
-      break;
->>>>>>> 0ff4aaf7
   }
-
-  return Object.assign(defaultNetworkSettings, networkSettings);
-};+};
