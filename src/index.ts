import { config as dotEnvConfig } from "dotenv";
dotEnvConfig();

import "@/common/tracer";
import "@/jobs/index";

import { start } from "@/api/index";
import { logger } from "@/common/logger";
import { idb } from "./common/db";

process.on("unhandledRejection", (error) => {
  logger.error("process", `Unhandled rejection: ${error}`);
  process.exit(1);
});

const main = async () => {
  if (!process.env.MASTER) {
    return;
  }

  try {
    let floorSellId = "0x0000000000000000000000000000000000000000000000000000000000000000";
    let done = false;
<<<<<<< HEAD
    while (!done) {
=======
    let i = 0;
    while (!done) {
      // eslint-disable-next-line no-console
      console.log(`${i++}`);
>>>>>>> 0783b804
      const result = await idb.manyOrNone(
        `
          WITH x AS (
            SELECT
              tokens.contract,
              tokens.token_id,
              tokens.floor_sell_id,
              least(
                2147483647::NUMERIC,
                date_part('epoch', lower(orders.valid_between))
              )::INT AS floor_sell_valid_from,
              least(
                2147483647::NUMERIC,
                coalesce(
                  nullif(date_part('epoch', upper(orders.valid_between)), 'Infinity'),
                  0
                )
              )::INT AS floor_sell_valid_to,
              orders.source_id,
              orders.source_id_int,
              orders.is_reservoir
            FROM tokens
            LEFT JOIN orders
              ON tokens.floor_sell_id = orders.id
            WHERE tokens.floor_sell_id > $/floorSellId/
              AND tokens.floor_sell_id IS NOT NULL
              AND tokens.floor_sell_source_id IS NULL
            ORDER BY tokens.floor_sell_id
            LIMIT 100
          )
          UPDATE tokens SET
            floor_sell_valid_from = x.floor_sell_valid_from,
            floor_sell_valid_to = x.floor_sell_valid_to,
            floor_sell_source_id = x.source_id,
            floor_sell_source_id_int = x.source_id_int,
            floor_sell_is_reservoir = x.is_reservoir
          FROM x
          WHERE tokens.contract = x.contract
            AND tokens.token_id = x.token_id
          RETURNING tokens.floor_sell_id
        `,
        { floorSellId }
      );

      if (result && result.length >= 100) {
        floorSellId = result[result.length - 1].floor_sell_id;
      } else {
        done = true;
      }
    }
  } catch (error) {
    // eslint-disable-next-line no-console
    console.log(error);
  }
};

main();

start();<|MERGE_RESOLUTION|>--- conflicted
+++ resolved
@@ -21,14 +21,10 @@
   try {
     let floorSellId = "0x0000000000000000000000000000000000000000000000000000000000000000";
     let done = false;
-<<<<<<< HEAD
-    while (!done) {
-=======
     let i = 0;
     while (!done) {
       // eslint-disable-next-line no-console
       console.log(`${i++}`);
->>>>>>> 0783b804
       const result = await idb.manyOrNone(
         `
           WITH x AS (
