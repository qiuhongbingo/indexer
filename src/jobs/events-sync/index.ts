--- conflicted
+++ resolved
@@ -104,11 +104,7 @@
         throw error;
       }
     },
-<<<<<<< HEAD
-    { connection: redis.duplicate(), concurrency: 5 }
-=======
     { connection: redis.duplicate(), concurrency: 3 }
->>>>>>> b506d537
   );
   worker.on("error", (error) => {
     logger.error(BACKFILL_JOB_NAME, `Worker errored: ${error}`);
@@ -208,11 +204,7 @@
         throw error;
       }
     },
-<<<<<<< HEAD
-    { connection: redis.duplicate(), concurrency: 5 }
-=======
     { connection: redis.duplicate(), concurrency: 3 }
->>>>>>> b506d537
   );
   worker.on("error", (error) => {
     logger.error(CATCHUP_JOB_NAME, `Worker errored: ${error}`);
