--- conflicted
+++ resolved
@@ -109,11 +109,7 @@
               "fe"."timestamp" >= $/startTime/
               AND "fe"."timestamp" < $/endTime/
               AND fe.price > 0
-<<<<<<< HEAD
-              AND fe.is_primary IS NULL 
-=======
               AND fe.is_primary IS NOT TRUE 
->>>>>>> d2c28a25
             GROUP BY "collection_id") t1
           LEFT JOIN
             (SELECT
@@ -129,11 +125,7 @@
               "fe"."timestamp" >= $/startTime/
               AND "fe"."timestamp" < $/endTime/
               AND fe.price > 0
-<<<<<<< HEAD
-              AND fe.is_primary IS NULL 
-=======
               AND fe.is_primary IS NOT TRUE 
->>>>>>> d2c28a25
               AND coalesce(fe.wash_trading_score, 0) = 0
             GROUP BY "collection_id") t2
           ON (t1.collection_id = t2.collection_id)
