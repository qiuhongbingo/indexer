--- conflicted
+++ resolved
@@ -11,11 +11,8 @@
 import * as wyvernV23 from "@/events-sync/data/wyvern-v2.3";
 import * as x2y2 from "@/events-sync/data/x2y2";
 import * as zeroExV4 from "@/events-sync/data/zeroex-v4";
-<<<<<<< HEAD
 import * as rarible from "@/events-sync/data/rarible";
-=======
 import * as element from "@/events-sync/data/element";
->>>>>>> d821895c
 
 // All events we're syncing should have an associated `EventData`
 // entry which dictates the way the event will be parsed and then
@@ -54,14 +51,11 @@
   | "seaport-order-cancelled"
   | "seaport-order-filled"
   | "seaport-counter-incremented"
-<<<<<<< HEAD
-  | "rarible-match";
-=======
+  | "rarible-match"
   | "element-erc721-sell-order-filled"
   | "element-erc721-buy-order-filled"
   | "element-erc1155-sell-order-filled"
   | "element-erc1155-buy-order-filled";
->>>>>>> d821895c
 
 export type EventData = {
   kind: EventDataKind;
@@ -105,14 +99,11 @@
       zeroExV4.erc1155OrderFilled,
       x2y2.orderCancelled,
       x2y2.orderInventory,
-<<<<<<< HEAD
       rarible.match,
-=======
       element.erc721BuyOrderFilled,
       element.erc721SellOrderFilled,
       element.erc1155BuyOrderFilled,
       element.erc1155SellOrderFilled,
->>>>>>> d821895c
     ];
   } else {
     return (
@@ -189,10 +180,8 @@
       return seaport.orderCancelled;
     case "seaport-order-filled":
       return seaport.orderFulfilled;
-<<<<<<< HEAD
     case "rarible-match":
       return rarible.match;
-=======
     case "element-erc721-sell-order-filled":
       return element.erc721SellOrderFilled;
     case "element-erc721-buy-order-filled":
@@ -201,7 +190,6 @@
       return element.erc1155SellOrderFilled;
     case "element-erc1155-buy-order-filled":
       return element.erc1155BuyOrderFilled;
->>>>>>> d821895c
     default:
       return undefined;
   }
