import { Interface, defaultAbiCoder } from "@ethersproject/abi";
import { Log } from "@ethersproject/abstract-provider";
import { AddressZero, HashZero } from "@ethersproject/constants";
import { keccak256 } from "@ethersproject/solidity";
import { parseCallTrace, searchForCall } from "@georgeroman/evm-tx-simulator";
import * as Sdk from "@reservoir0x/sdk";
import _ from "lodash";
import pLimit from "p-limit";

import { idb, pgp, redb } from "@/common/db";
import { logger } from "@/common/logger";
import { baseProvider } from "@/common/provider";
import { bn, fromBuffer, toBuffer } from "@/common/utils";
import { config } from "@/config/index";
import { getNetworkSettings } from "@/config/network";
import { EventDataKind, getEventData } from "@/events-sync/data";
import { BaseEventParams, parseEvent } from "@/events-sync/parser";
import * as es from "@/events-sync/storage";
import * as syncEventsUtils from "@/events-sync/utils";
import * as blocksModel from "@/models/blocks";
import { OrderKind, getOrderSourceByOrderKind } from "@/orderbook/orders";
import * as Foundation from "@/orderbook/orders/foundation";
import { getUSDAndNativePrices } from "@/utils/prices";
import { getPoolDetails } from "@/utils/sudoswap";

import * as processActivityEvent from "@/jobs/activities/process-activity-event";
import * as removeUnsyncedEventsActivities from "@/jobs/activities/remove-unsynced-events-activities";
import * as blockCheck from "@/jobs/events-sync/block-check-queue";
import * as fillUpdates from "@/jobs/fill-updates/queue";
import * as orderUpdatesById from "@/jobs/order-updates/by-id-queue";
import * as orderUpdatesByMaker from "@/jobs/order-updates/by-maker-queue";
import * as orderbookOrders from "@/jobs/orderbook/orders-queue";
import * as tokenUpdatesMint from "@/jobs/token-updates/mint-queue";

// TODO: Split into multiple files (by exchange)
// TODO: For simplicity, don't use bulk inserts/upserts for realtime
// processing (this will make things so much more flexible). However
// for backfill procesing, we should still use bulk operations so as
// to be performant enough. This might imply separate code to handle
// backfill vs realtime events.

// Cache the network settings
const NS = getNetworkSettings();

const COMPONENT_NAME = "sync-events";

export const syncEvents = async (
  fromBlock: number,
  toBlock: number,
  options?: {
    backfill?: boolean;
    skipNonFillWrites?: boolean;
    eventDataKinds?: EventDataKind[];
  }
) => {
  // --- Handle: fetch and process events ---

  // Cache blocks for efficiency
  const blocksCache = new Map<number, blocksModel.Block>();
  // Keep track of all handled `${block}-${blockHash}` pairs
  const blocksSet = new Set<string>();

  // Keep track of data needed by other processes that will get triggered
  const fillInfos: fillUpdates.FillInfo[] = [];
  const orderInfos: orderUpdatesById.OrderInfo[] = [];
  const makerInfos: orderUpdatesByMaker.MakerInfo[] = [];
  const mintInfos: tokenUpdatesMint.MintInfo[] = [];

  // For handling mints as sales
  const tokensMinted = new Map<
    string,
    {
      contract: string;
      from: string;
      tokenId: string;
      amount: string;
      baseEventParams: BaseEventParams;
    }[]
  >();

  // When backfilling, certain processes are disabled
  const backfill = Boolean(options?.backfill);

  // Before proceeding, fetch all individual blocks within the current range
  const limit = pLimit(5);
  await Promise.all(
    _.range(fromBlock, toBlock + 1).map((block) => limit(() => syncEventsUtils.fetchBlock(block)))
  );

  const eventDatas = getEventData(options?.eventDataKinds);
  await baseProvider
    .getLogs({
      // Only keep unique topics (eg. an example of duplicated topics are
      // erc721 and erc20 transfers which have the exact same signature)
      topics: [[...new Set(eventDatas.map(({ topic }) => topic))]],
      fromBlock,
      toBlock,
    })
    .then(async (logs) => {
      const ftTransferEvents: es.ftTransfers.Event[] = [];
      const nftApprovalEvents: es.nftApprovals.Event[] = [];
      const nftTransferEvents: es.nftTransfers.Event[] = [];
      const bulkCancelEvents: es.bulkCancels.Event[] = [];
      const nonceCancelEvents: es.nonceCancels.Event[] = [];
      const cancelEvents: es.cancels.Event[] = [];
      const cancelEventsFoundation: es.cancels.Event[] = [];
      const fillEvents: es.fills.Event[] = [];
      const fillEventsPartial: es.fills.Event[] = [];
      const fillEventsFoundation: es.fills.Event[] = [];
      const foundationOrders: Foundation.OrderInfo[] = [];

      // Keep track of all events within the currently processing transaction
      let currentTx: string | undefined;
      let currentTxEvents: {
        log: Log;
        address: string;
        logIndex: number;
      }[] = [];

      const currentTxHasWethTransfer = () => {
        for (const event of currentTxEvents.slice(0, -1).reverse()) {
          const erc20EventData = getEventData(["erc20-transfer"])[0];
          if (
            event.log.topics[0] === erc20EventData.topic &&
            event.log.topics.length === erc20EventData.numTopics &&
            erc20EventData.addresses?.[event.log.address.toLowerCase()]
          ) {
            return true;
          }
        }
        return false;
      };

      // For working around some bug in the CryptoPunks contract
      const cryptopunksTransferEvents: {
        to: string;
        txHash: string;
      }[] = [];

      // For keeping track of individual Sudoswap trades per transaction
      const sudoswapTrades = {
        buy: new Map<string, number>(),
        sell: new Map<string, number>(),
      };

      for (const log of logs) {
        try {
          const baseEventParams = await parseEvent(log, blocksCache);
          blocksSet.add(`${log.blockNumber}-${log.blockHash}`);

          // It's quite important from a performance perspective to have
          // the block data available before proceeding with the events
          if (!blocksCache.has(baseEventParams.block)) {
            blocksCache.set(
              baseEventParams.block,
              await blocksModel.saveBlock({
                number: baseEventParams.block,
                hash: baseEventParams.blockHash,
                timestamp: baseEventParams.timestamp,
              })
            );
          }

          // Save the event in the currently processing transaction data
          if (currentTx !== baseEventParams.txHash) {
            currentTx = baseEventParams.txHash;
            currentTxEvents = [];
          }
          currentTxEvents.push({
            log,
            address: baseEventParams.address,
            logIndex: baseEventParams.logIndex,
          });

          // Find first matching event:
          // - matching topic
          // - matching number of topics (eg. indexed fields)
          // - matching addresses
          const eventData = eventDatas.find(
            ({ addresses, topic, numTopics }) =>
              log.topics[0] === topic &&
              log.topics.length === numTopics &&
              (addresses ? addresses[log.address.toLowerCase()] : true)
          );

          switch (eventData?.kind) {
            // Erc721

            case "erc721-transfer": {
              const parsedLog = eventData.abi.parseLog(log);
              const from = parsedLog.args["from"].toLowerCase();
              const to = parsedLog.args["to"].toLowerCase();
              const tokenId = parsedLog.args["tokenId"].toString();

              nftTransferEvents.push({
                kind: "erc721",
                from,
                to,
                tokenId,
                amount: "1",
                baseEventParams,
              });

              // Make sure to only handle the same data once per transaction
              const contextPrefix = `${baseEventParams.txHash}-${baseEventParams.address}-${tokenId}`;

              makerInfos.push({
                context: `${contextPrefix}-${from}-sell-balance`,
                maker: from,
                trigger: {
                  kind: "balance-change",
                  txHash: baseEventParams.txHash,
                  txTimestamp: baseEventParams.timestamp,
                },
                data: {
                  kind: "sell-balance",
                  contract: baseEventParams.address,
                  tokenId,
                },
              });
              makerInfos.push({
                context: `${contextPrefix}-${to}-sell-balance`,
                maker: to,
                trigger: {
                  kind: "balance-change",
                  txHash: baseEventParams.txHash,
                  txTimestamp: baseEventParams.timestamp,
                },
                data: {
                  kind: "sell-balance",
                  contract: baseEventParams.address,
                  tokenId,
                },
              });

              if (from === AddressZero) {
                mintInfos.push({
                  contract: baseEventParams.address,
                  tokenId,
                  mintedTimestamp: baseEventParams.timestamp,
                });

                // Treat mints as sales
                if (!NS.mintsAsSalesBlacklist.includes(baseEventParams.address)) {
                  if (!tokensMinted.has(baseEventParams.txHash)) {
                    tokensMinted.set(baseEventParams.txHash, []);
                  }
                  tokensMinted.get(baseEventParams.txHash)!.push({
                    contract: baseEventParams.address,
                    tokenId,
                    from,
                    amount: "1",
                    baseEventParams,
                  });
                }
              }

              break;
            }

            // Erc1155

            case "erc1155-transfer-single": {
              const parsedLog = eventData.abi.parseLog(log);
              const from = parsedLog.args["from"].toLowerCase();
              const to = parsedLog.args["to"].toLowerCase();
              const tokenId = parsedLog.args["tokenId"].toString();
              const amount = parsedLog.args["amount"].toString();

              nftTransferEvents.push({
                kind: "erc1155",
                from,
                to,
                tokenId,
                amount,
                baseEventParams,
              });

              // Make sure to only handle the same data once per transaction
              const contextPrefix = `${baseEventParams.txHash}-${baseEventParams.address}-${tokenId}`;

              makerInfos.push({
                context: `${contextPrefix}-${from}-sell-balance`,
                maker: from,
                trigger: {
                  kind: "balance-change",
                  txHash: baseEventParams.txHash,
                  txTimestamp: baseEventParams.timestamp,
                },
                data: {
                  kind: "sell-balance",
                  contract: baseEventParams.address,
                  tokenId,
                },
              });
              makerInfos.push({
                context: `${contextPrefix}-${to}-sell-balance`,
                maker: to,
                trigger: {
                  kind: "balance-change",
                  txHash: baseEventParams.txHash,
                  txTimestamp: baseEventParams.timestamp,
                },
                data: {
                  kind: "sell-balance",
                  contract: baseEventParams.address,
                  tokenId,
                },
              });

              if (from === AddressZero) {
                mintInfos.push({
                  contract: baseEventParams.address,
                  tokenId,
                  mintedTimestamp: baseEventParams.timestamp,
                });

                // Treat mints as sales
                if (!NS.mintsAsSalesBlacklist.includes(baseEventParams.address)) {
                  if (!tokensMinted.has(baseEventParams.txHash)) {
                    tokensMinted.set(baseEventParams.txHash, []);
                  }
                  tokensMinted.get(baseEventParams.txHash)!.push({
                    contract: baseEventParams.address,
                    tokenId,
                    from,
                    amount,
                    baseEventParams,
                  });
                }
              }

              break;
            }

            case "erc1155-transfer-batch": {
              const parsedLog = eventData.abi.parseLog(log);
              const from = parsedLog.args["from"].toLowerCase();
              const to = parsedLog.args["to"].toLowerCase();
              const tokenIds = parsedLog.args["tokenIds"].map(String);
              const amounts = parsedLog.args["amounts"].map(String);

              const count = Math.min(tokenIds.length, amounts.length);
              for (let i = 0; i < count; i++) {
                nftTransferEvents.push({
                  kind: "erc1155",
                  from,
                  to,
                  tokenId: tokenIds[i],
                  amount: amounts[i],
                  baseEventParams: {
                    ...baseEventParams,
                    batchIndex: i + 1,
                  },
                });

                // Make sure to only handle the same data once per transaction
                const contextPrefix = `${baseEventParams.txHash}-${baseEventParams.address}-${tokenIds[i]}`;

                makerInfos.push({
                  context: `${contextPrefix}-${from}-sell-balance`,
                  maker: from,
                  trigger: {
                    kind: "balance-change",
                    txHash: baseEventParams.txHash,
                    txTimestamp: baseEventParams.timestamp,
                  },
                  data: {
                    kind: "sell-balance",
                    contract: baseEventParams.address,
                    tokenId: tokenIds[i],
                  },
                });
                makerInfos.push({
                  context: `${contextPrefix}-${to}-sell-balance`,
                  maker: to,
                  trigger: {
                    kind: "balance-change",
                    txHash: baseEventParams.txHash,
                    txTimestamp: baseEventParams.timestamp,
                  },
                  data: {
                    kind: "sell-balance",
                    contract: baseEventParams.address,
                    tokenId: tokenIds[i],
                  },
                });

                if (from === AddressZero) {
                  mintInfos.push({
                    contract: baseEventParams.address,
                    tokenId: tokenIds[i],
                    mintedTimestamp: baseEventParams.timestamp,
                  });

                  // Treat mints as sales
                  if (!NS.mintsAsSalesBlacklist.includes(baseEventParams.address)) {
                    if (!tokensMinted.has(baseEventParams.txHash)) {
                      tokensMinted.set(baseEventParams.txHash, []);
                    }
                    tokensMinted.get(baseEventParams.txHash)!.push({
                      contract: baseEventParams.address,
                      tokenId: tokenIds[i],
                      amount: amounts[i],
                      from,
                      baseEventParams,
                    });
                  }
                }
              }

              break;
            }

            // Erc721/Erc1155 common

            case "erc721/1155-approval-for-all": {
              const parsedLog = eventData.abi.parseLog(log);
              const owner = parsedLog.args["owner"].toLowerCase();
              const operator = parsedLog.args["operator"].toLowerCase();
              const approved = parsedLog.args["approved"];

              nftApprovalEvents.push({
                owner,
                operator,
                approved,
                baseEventParams,
              });

              // Make sure to only handle the same data once per on-chain event
              // (instead of once per transaction as we do with balance updates
              // since we're handling nft approvals differently - checking them
              // individually).
              const contextPrefix = `${baseEventParams.txHash}-${baseEventParams.address}-${baseEventParams.logIndex}`;

              makerInfos.push({
                context: `${contextPrefix}-${owner}-sell-approval`,
                maker: owner,
                trigger: {
                  kind: "approval-change",
                  txHash: baseEventParams.txHash,
                  txTimestamp: baseEventParams.timestamp,
                },
                data: {
                  kind: "sell-approval",
                  contract: baseEventParams.address,
                  operator,
                },
              });

              break;
            }

            // Erc20

            case "erc20-transfer": {
              const parsedLog = eventData.abi.parseLog(log);
              const from = parsedLog.args["from"].toLowerCase();
              const to = parsedLog.args["to"].toLowerCase();
              const amount = parsedLog.args["amount"].toString();

              ftTransferEvents.push({
                from,
                to,
                amount,
                baseEventParams,
              });

              // Make sure to only handle the same data once per transaction
              const contextPrefix = `${baseEventParams.txHash}-${baseEventParams.address}`;

              makerInfos.push({
                context: `${contextPrefix}-${from}-buy-balance`,
                maker: from,
                trigger: {
                  kind: "balance-change",
                  txHash: baseEventParams.txHash,
                  txTimestamp: baseEventParams.timestamp,
                },
                data: {
                  kind: "buy-balance",
                  contract: baseEventParams.address,
                },
              });
              makerInfos.push({
                context: `${contextPrefix}-${to}-buy-balance`,
                maker: to,
                trigger: {
                  kind: "balance-change",
                  txHash: baseEventParams.txHash,
                  txTimestamp: baseEventParams.timestamp,
                },
                data: {
                  kind: "buy-balance",
                  contract: baseEventParams.address,
                },
              });

              break;
            }

            case "erc20-approval": {
              const parsedLog = eventData.abi.parseLog(log);
              const owner = parsedLog.args["owner"].toLowerCase();
              const spender = parsedLog.args["spender"].toLowerCase();

              // Make sure to only handle the same data once per transaction
              const contextPrefix = `${baseEventParams.txHash}-${baseEventParams.address}`;

              makerInfos.push({
                context: `${contextPrefix}-${owner}-${spender}-buy-approval`,
                maker: owner,
                trigger: {
                  kind: "approval-change",
                  txHash: baseEventParams.txHash,
                  txTimestamp: baseEventParams.timestamp,
                },
                data: {
                  kind: "buy-approval",
                  contract: Sdk.Common.Addresses.Weth[config.chainId],
                  operator: spender,
                },
              });

              break;
            }

            // Weth

            case "weth-deposit": {
              const parsedLog = eventData.abi.parseLog(log);
              const to = parsedLog.args["to"].toLowerCase();
              const amount = parsedLog.args["amount"].toString();

              ftTransferEvents.push({
                from: AddressZero,
                to,
                amount,
                baseEventParams,
              });

              // Make sure to only handle the same data once per transaction
              const contextPrefix = `${baseEventParams.txHash}-${baseEventParams.address}`;

              makerInfos.push({
                context: `${contextPrefix}-${to}-buy-balance`,
                maker: to,
                trigger: {
                  kind: "balance-change",
                  txHash: baseEventParams.txHash,
                  txTimestamp: baseEventParams.timestamp,
                },
                data: {
                  kind: "buy-balance",
                  contract: baseEventParams.address,
                },
              });

              break;
            }

            case "weth-withdrawal": {
              const parsedLog = eventData.abi.parseLog(log);
              const from = parsedLog.args["from"].toLowerCase();
              const amount = parsedLog.args["amount"].toString();

              ftTransferEvents.push({
                from,
                to: AddressZero,
                amount,
                baseEventParams,
              });

              // Make sure to only handle the same data once per transaction
              const contextPrefix = `${baseEventParams.txHash}-${baseEventParams.address}`;

              makerInfos.push({
                context: `${contextPrefix}-${from}-buy-balance`,
                maker: from,
                trigger: {
                  kind: "balance-change",
                  txHash: baseEventParams.txHash,
                  txTimestamp: baseEventParams.timestamp,
                },
                data: {
                  kind: "buy-balance",
                  contract: baseEventParams.address,
                },
              });

              break;
            }

            // X2Y2

            case "x2y2-order-cancelled": {
              const parsedLog = eventData.abi.parseLog(log);
              const orderId = parsedLog.args["itemHash"].toLowerCase();

              cancelEvents.push({
                orderKind: "x2y2",
                orderId,
                baseEventParams,
              });
              orderInfos.push({
                context: `cancelled-${orderId}-${baseEventParams.txHash}`,
                id: orderId,
                trigger: {
                  kind: "cancel",
                  txHash: baseEventParams.txHash,
                  txTimestamp: baseEventParams.timestamp,
                  logIndex: baseEventParams.logIndex,
                  batchIndex: baseEventParams.batchIndex,
                  blockHash: baseEventParams.blockHash,
                },
              });

              break;
            }

            case "x2y2-order-inventory": {
              const parsedLog = eventData.abi.parseLog(log);
              const orderId = parsedLog.args["itemHash"].toLowerCase();
              const maker = parsedLog.args["maker"].toLowerCase();
              let taker = parsedLog.args["taker"].toLowerCase();
              const currency = parsedLog.args["currency"].toLowerCase();
              const item = parsedLog.args["item"];
              const op = parsedLog.args["detail"].op;

              // 1 - COMPLETE_SELL_OFFER
              // 2 - COMPLETE_BUY_OFFER
              // 5 - COMPLETE_AUCTION
              if (![1, 2, 5].includes(op)) {
                // Skip any irrelevant events
                break;
              }

              // Handle: attribution

              const orderKind = "x2y2";
              const data = await syncEventsUtils.extractAttributionData(
                baseEventParams.txHash,
                orderKind
              );
              if (data.taker) {
                taker = data.taker;
              }

              // Handle: prices

              const currencyPrice = item.price.toString();
              const prices = await getUSDAndNativePrices(
                currency,
                currencyPrice,
                baseEventParams.timestamp
              );
              if (!prices.nativePrice) {
                // We must always have the native price
                break;
              }

              // Decode the sold token (ignoring bundles)
              let contract: string;
              let tokenId: string;
              try {
                const decodedItems = defaultAbiCoder.decode(
                  ["(address contract, uint256 tokenId)[]"],
                  item.data
                );
                if (decodedItems[0].length !== 1) {
                  break;
                }

                contract = decodedItems[0][0].contract.toLowerCase();
                tokenId = decodedItems[0][0].tokenId.toString();
              } catch {
                break;
              }

              const orderSide = [1, 5].includes(op) ? "sell" : "buy";
              fillEvents.push({
                orderKind,
                orderId,
                orderSide,
                maker,
                taker,
                price: prices.nativePrice,
                currency,
                currencyPrice,
                usdPrice: prices.usdPrice,
                contract,
                tokenId,
                // TODO: Support X2Y2 ERC1155 orders
                amount: "1",
                orderSourceId: data.orderSource?.id,
                aggregatorSourceId: data.aggregatorSource?.id,
                fillSourceId: data.fillSource?.id,
                baseEventParams,
              });

              orderInfos.push({
                context: `filled-${orderId}-${baseEventParams.txHash}`,
                id: orderId,
                trigger: {
                  kind: "sale",
                  txHash: baseEventParams.txHash,
                  txTimestamp: baseEventParams.timestamp,
                },
              });

              fillInfos.push({
                context: `${orderId}-${baseEventParams.txHash}`,
                orderId: orderId,
                orderSide,
                contract,
                tokenId,
                amount: "1",
                price: prices.nativePrice,
                timestamp: baseEventParams.timestamp,
              });

              if (currentTxHasWethTransfer()) {
                makerInfos.push({
                  context: `${baseEventParams.txHash}-buy-approval`,
                  maker,
                  trigger: {
                    kind: "approval-change",
                    txHash: baseEventParams.txHash,
                    txTimestamp: baseEventParams.timestamp,
                  },
                  data: {
                    kind: "buy-approval",
                    contract: Sdk.Common.Addresses.Weth[config.chainId],
                    orderKind: "x2y2",
                  },
                });
              }

              break;
            }

            // Foundation

            case "foundation-buy-price-set": {
              const parsedLog = eventData.abi.parseLog(log);
              const contract = parsedLog.args["nftContract"].toLowerCase();
              const tokenId = parsedLog.args["tokenId"].toString();
              const maker = parsedLog.args["seller"].toLowerCase();
              const price = parsedLog.args["price"].toString();

              foundationOrders.push({
                orderParams: {
                  contract,
                  tokenId,
                  maker,
                  price,
                  txHash: baseEventParams.txHash,
                  txTimestamp: baseEventParams.timestamp,
                },
                metadata: {
                  source: "Foundation",
                },
              });

              break;
            }

            case "foundation-buy-price-accepted": {
              const parsedLog = eventData.abi.parseLog(log);
              const contract = parsedLog.args["nftContract"].toLowerCase();
              const tokenId = parsedLog.args["tokenId"].toString();
              const maker = parsedLog.args["seller"].toLowerCase();
              let taker = parsedLog.args["buyer"].toLowerCase();
              const protocolFee = parsedLog.args["protocolFee"].toString();

              const orderId = keccak256(["address", "uint256"], [contract, tokenId]);

              // Handle: attribution

              const orderKind = "foundation";
              const data = await syncEventsUtils.extractAttributionData(
                baseEventParams.txHash,
                orderKind
              );
              if (data.taker) {
                taker = data.taker;
              }

              // Handle: prices

              const currency = Sdk.Common.Addresses.Eth[config.chainId];
              // Deduce the price from the protocol fee (which is 5%)
              const currencyPrice = bn(protocolFee).mul(10000).div(50).toString();
              const prices = await getUSDAndNativePrices(
                currency,
                currencyPrice,
                baseEventParams.timestamp
              );
              if (!prices.nativePrice) {
                // We must always have the native price
                break;
              }

              // Custom handling to support on-chain orderbook quirks.
              fillEventsFoundation.push({
                orderKind,
                orderId,
                orderSide: "sell",
                maker,
                taker,
                price: prices.nativePrice,
                currency,
                currencyPrice,
                usdPrice: prices.usdPrice,
                contract,
                tokenId,
                // Foundation only supports ERC721
                amount: "1",
                orderSourceId: data.orderSource?.id,
                aggregatorSourceId: data.aggregatorSource?.id,
                fillSourceId: data.fillSource?.id,
                baseEventParams,
              });

              orderInfos.push({
                context: `filled-${orderId}-${baseEventParams.txHash}`,
                id: orderId,
                trigger: {
                  kind: "sale",
                  txHash: baseEventParams.txHash,
                  txTimestamp: baseEventParams.timestamp,
                },
              });

              fillInfos.push({
                context: `${orderId}-${baseEventParams.txHash}`,
                orderId: orderId,
                orderSide: "sell",
                contract,
                tokenId,
                amount: "1",
                price: prices.nativePrice,
                timestamp: baseEventParams.timestamp,
              });

              break;
            }

            case "foundation-buy-price-invalidated":
            case "foundation-buy-price-cancelled": {
              const parsedLog = eventData.abi.parseLog(log);
              const contract = parsedLog.args["nftContract"].toLowerCase();
              const tokenId = parsedLog.args["tokenId"].toString();

              const orderId = keccak256(["address", "uint256"], [contract, tokenId]);

              // Custom handling to support on-chain orderbook quirks.
              cancelEventsFoundation.push({
                orderKind: "foundation",
                orderId,
                baseEventParams,
              });
              orderInfos.push({
                context: `cancelled-${orderId}-${baseEventParams.txHash}`,
                id: orderId,
                trigger: {
                  kind: "cancel",
                  txHash: baseEventParams.txHash,
                  txTimestamp: baseEventParams.timestamp,
                  logIndex: baseEventParams.logIndex,
                  batchIndex: baseEventParams.batchIndex,
                  blockHash: baseEventParams.blockHash,
                },
              });

              break;
            }

            // LooksRare

            case "looks-rare-cancel-all-orders": {
              const parsedLog = eventData.abi.parseLog(log);
              const maker = parsedLog.args["user"].toLowerCase();
              const newMinNonce = parsedLog.args["newMinNonce"].toString();

              bulkCancelEvents.push({
                orderKind: "looks-rare",
                maker,
                minNonce: newMinNonce,
                baseEventParams,
              });

              break;
            }

            case "looks-rare-cancel-multiple-orders": {
              const parsedLog = eventData.abi.parseLog(log);
              const maker = parsedLog.args["user"].toLowerCase();
              const orderNonces = parsedLog.args["orderNonces"].map(String);

              let batchIndex = 1;
              for (const orderNonce of orderNonces) {
                nonceCancelEvents.push({
                  orderKind: "looks-rare",
                  maker,
                  nonce: orderNonce,
                  baseEventParams: {
                    ...baseEventParams,
                    batchIndex: batchIndex++,
                  },
                });
              }

              break;
            }

            case "looks-rare-taker-ask": {
              const parsedLog = eventData.abi.parseLog(log);
              const orderId = parsedLog.args["orderHash"].toLowerCase();
              const orderNonce = parsedLog.args["orderNonce"].toString();
              const maker = parsedLog.args["maker"].toLowerCase();
              let taker = parsedLog.args["taker"].toLowerCase();
              const currency = parsedLog.args["currency"].toLowerCase();
              let currencyPrice = parsedLog.args["price"].toString();
              const contract = parsedLog.args["collection"].toLowerCase();
              const tokenId = parsedLog.args["tokenId"].toString();
              const amount = parsedLog.args["amount"].toString();

              // Handle: attribution

              const orderKind = "looks-rare";
              const data = await syncEventsUtils.extractAttributionData(
                baseEventParams.txHash,
                orderKind
              );
              if (data.taker) {
                taker = data.taker;
              }

              // Handle: prices

              currencyPrice = bn(currencyPrice).div(amount).toString();
              const prices = await getUSDAndNativePrices(
                currency,
                currencyPrice,
                baseEventParams.timestamp
              );
              if (!prices.nativePrice) {
                // We must always have the native price
                break;
              }

              fillEvents.push({
                orderKind,
                orderId,
                orderSide: "buy",
                maker,
                taker,
                price: prices.nativePrice,
                currency,
                currencyPrice,
                usdPrice: prices.usdPrice,
                contract,
                tokenId,
                amount,
                orderSourceId: data.orderSource?.id,
                aggregatorSourceId: data.aggregatorSource?.id,
                fillSourceId: data.fillSource?.id,
                baseEventParams,
              });

              // Cancel all the other orders of the maker having the same nonce.
              nonceCancelEvents.push({
                orderKind: "looks-rare",
                maker,
                nonce: orderNonce,
                baseEventParams,
              });

              orderInfos.push({
                context: `filled-${orderId}`,
                id: orderId,
                trigger: {
                  kind: "sale",
                  txHash: baseEventParams.txHash,
                  txTimestamp: baseEventParams.timestamp,
                },
              });

              fillInfos.push({
                context: orderId,
                orderId: orderId,
                orderSide: "buy",
                contract,
                tokenId,
                amount,
                price: prices.nativePrice,
                timestamp: baseEventParams.timestamp,
              });

              if (currentTxHasWethTransfer()) {
                makerInfos.push({
                  context: `${baseEventParams.txHash}-buy-approval`,
                  maker,
                  trigger: {
                    kind: "approval-change",
                    txHash: baseEventParams.txHash,
                    txTimestamp: baseEventParams.timestamp,
                  },
                  data: {
                    kind: "buy-approval",
                    contract: Sdk.Common.Addresses.Weth[config.chainId],
                    orderKind: "looks-rare",
                  },
                });
              }

              break;
            }

            case "looks-rare-taker-bid": {
              const parsedLog = eventData.abi.parseLog(log);
              const orderId = parsedLog.args["orderHash"].toLowerCase();
              const orderNonce = parsedLog.args["orderNonce"].toString();
              const maker = parsedLog.args["maker"].toLowerCase();
              let taker = parsedLog.args["taker"].toLowerCase();
              const currency = parsedLog.args["currency"].toLowerCase();
              let currencyPrice = parsedLog.args["price"].toString();
              const contract = parsedLog.args["collection"].toLowerCase();
              const tokenId = parsedLog.args["tokenId"].toString();
              const amount = parsedLog.args["amount"].toString();

              // Handle: attribution

              const orderKind = "looks-rare";
              const data = await syncEventsUtils.extractAttributionData(
                baseEventParams.txHash,
                orderKind
              );
              if (data.taker) {
                taker = data.taker;
              }

              // Handle: prices

              currencyPrice = bn(currencyPrice).div(amount).toString();
              const prices = await getUSDAndNativePrices(
                currency,
                currencyPrice,
                baseEventParams.timestamp
              );
              if (!prices.nativePrice) {
                // We must always have the native price
                break;
              }

              fillEvents.push({
                orderKind,
                orderId,
                orderSide: "sell",
                maker,
                taker,
                price: prices.nativePrice,
                currency,
                currencyPrice,
                usdPrice: prices.usdPrice,
                contract,
                tokenId,
                amount,
                orderSourceId: data.orderSource?.id,
                aggregatorSourceId: data.aggregatorSource?.id,
                fillSourceId: data.fillSource?.id,
                baseEventParams,
              });

              // Cancel all the other orders of the maker having the same nonce.
              nonceCancelEvents.push({
                orderKind: "looks-rare",
                maker,
                nonce: orderNonce,
                baseEventParams,
              });

              orderInfos.push({
                context: `filled-${orderId}`,
                id: orderId,
                trigger: {
                  kind: "sale",
                  txHash: baseEventParams.txHash,
                  txTimestamp: baseEventParams.timestamp,
                },
              });

              fillInfos.push({
                context: orderId,
                orderId: orderId,
                orderSide: "sell",
                contract,
                tokenId,
                amount,
                price: prices.nativePrice,
                timestamp: baseEventParams.timestamp,
              });

              if (currentTxHasWethTransfer()) {
                makerInfos.push({
                  context: `${baseEventParams.txHash}-buy-approval`,
                  maker,
                  trigger: {
                    kind: "approval-change",
                    txHash: baseEventParams.txHash,
                    txTimestamp: baseEventParams.timestamp,
                  },
                  data: {
                    kind: "buy-approval",
                    contract: Sdk.Common.Addresses.Weth[config.chainId],
                    orderKind: "looks-rare",
                  },
                });
              }

              break;
            }

            // WyvernV2/WyvernV2.3

            // Wyvern V2 and V2.3 are both decomissioned, but we still keep handling
            // fill event from them in order to get access to historical sales. This
            // is only relevant when backfilling though.

            case "wyvern-v2-orders-matched":
            case "wyvern-v2.3-orders-matched": {
              const parsedLog = eventData.abi.parseLog(log);
              const buyOrderId = parsedLog.args["buyHash"].toLowerCase();
              const sellOrderId = parsedLog.args["sellHash"].toLowerCase();
              const maker = parsedLog.args["maker"].toLowerCase();
              let taker = parsedLog.args["taker"].toLowerCase();
              const currencyPrice = parsedLog.args["price"].toString();

              // The code below assumes that events are retrieved in chronological
              // order from the blockchain (this is safe to assume in most cases).

              // With Wyvern, there are two main issues:
              // - the traded token is not included in the fill event, so we have
              // to deduce it by checking the nft transfer occured exactly before
              // the fill event
              // - the payment token is not included in the fill event, and we deduce
              // it as well by checking any Erc20 transfers that occured close before
              // the fill event (and default to native Eth if cannot find any)

              // Detect the traded token
              let associatedNftTransferEvent: es.nftTransfers.Event | undefined;
              if (nftTransferEvents.length) {
                // Ensure the last nft transfer event was part of the fill
                const event = nftTransferEvents[nftTransferEvents.length - 1];
                if (
                  event.baseEventParams.txHash === baseEventParams.txHash &&
                  event.baseEventParams.logIndex === baseEventParams.logIndex - 1 &&
                  // Only single token fills are supported and recognized
                  event.baseEventParams.batchIndex === 1
                ) {
                  associatedNftTransferEvent = event;
                }
              }

              if (!associatedNftTransferEvent) {
                // Skip if we can't associate to an nft transfer event
                break;
              }

              // Detect the payment token
              let currency = Sdk.Common.Addresses.Eth[config.chainId];
              for (const event of currentTxEvents.slice(0, -1).reverse()) {
                // Skip once we detect another fill in the same transaction
                // (this will happen if filling through an aggregator).
                if (event.log.topics[0] === getEventData([eventData.kind])[0].topic) {
                  break;
                }

                // If we detect an Erc20 transfer as part of the same transaction
                // then we assume it's the payment for the current sale and so we
                // only keep the sale if the payment token is Weth.
                const erc20EventData = getEventData(["erc20-transfer"])[0];
                if (
                  event.log.topics[0] === erc20EventData.topic &&
                  event.log.topics.length === erc20EventData.numTopics
                ) {
                  const parsed = erc20EventData.abi.parseLog(event.log);
                  const from = parsed.args["from"].toLowerCase();
                  const to = parsed.args["to"].toLowerCase();
                  const amount = parsed.args["amount"].toString();
                  if (
                    ((maker === from && taker === to) || (maker === to && taker === from)) &&
                    amount <= currencyPrice
                  ) {
                    currency = event.log.address.toLowerCase();
                    break;
                  }
                }
              }

              // Handle: attribution

              const orderKind = eventData.kind.startsWith("wyvern-v2.3")
                ? "wyvern-v2.3"
                : "wyvern-v2";
              const data = await syncEventsUtils.extractAttributionData(
                baseEventParams.txHash,
                orderKind
              );
              if (data.taker) {
                taker = data.taker;
              }

              // Handle: prices

              const prices = await getUSDAndNativePrices(
                currency,
                currencyPrice,
                baseEventParams.timestamp
              );
              if (!prices.nativePrice) {
                // We must always have the native price
                break;
              }

              let batchIndex = 1;
              if (buyOrderId !== HashZero) {
                fillEvents.push({
                  orderKind,
                  orderId: buyOrderId,
                  orderSide: "buy",
                  maker,
                  taker,
                  price: prices.nativePrice,
                  currency,
                  currencyPrice,
                  usdPrice: prices.usdPrice,
                  contract: associatedNftTransferEvent.baseEventParams.address,
                  tokenId: associatedNftTransferEvent.tokenId,
                  amount: associatedNftTransferEvent.amount,
                  orderSourceId: data.orderSource?.id,
                  aggregatorSourceId: data.aggregatorSource?.id,
                  fillSourceId: data.fillSource?.id,
                  baseEventParams: {
                    ...baseEventParams,
                    batchIndex: batchIndex++,
                  },
                });
              }
              if (sellOrderId !== HashZero) {
                fillEvents.push({
                  orderKind,
                  orderId: sellOrderId,
                  orderSide: "sell",
                  maker,
                  taker,
                  price: prices.nativePrice,
                  currency,
                  currencyPrice,
                  usdPrice: prices.usdPrice,
                  contract: associatedNftTransferEvent.baseEventParams.address,
                  tokenId: associatedNftTransferEvent.tokenId,
                  amount: associatedNftTransferEvent.amount,
                  orderSourceId: data.orderSource?.id,
                  aggregatorSourceId: data.aggregatorSource?.id,
                  fillSourceId: data.fillSource?.id,
                  baseEventParams: {
                    ...baseEventParams,
                    batchIndex: batchIndex++,
                  },
                });
              }

              break;
            }

            // ZeroExV4 + OpenDao

            case "zeroex-v4-erc721-order-cancelled":
            case "zeroex-v4-erc1155-order-cancelled":
            case "opendao-erc721-order-cancelled":
            case "opendao-erc1155-order-cancelled": {
              const parsedLog = eventData.abi.parseLog(log);
              const maker = parsedLog.args["maker"].toLowerCase();
              const nonce = parsedLog.args["nonce"].toString();

              nonceCancelEvents.push({
                orderKind: eventData!.kind.split("-").slice(0, -2).join("-") as OrderKind,
                maker,
                nonce,
                baseEventParams,
              });

              break;
            }

            case "zeroex-v4-erc721-order-filled":
            case "opendao-erc721-order-filled": {
              const parsedLog = eventData.abi.parseLog(log);
              const direction = parsedLog.args["direction"];
              const maker = parsedLog.args["maker"].toLowerCase();
              let taker = parsedLog.args["taker"].toLowerCase();
              const nonce = parsedLog.args["nonce"].toString();
              const erc20Token = parsedLog.args["erc20Token"].toLowerCase();
              const erc20TokenAmount = parsedLog.args["erc20TokenAmount"].toString();
              const erc721Token = parsedLog.args["erc721Token"].toLowerCase();
              const erc721TokenId = parsedLog.args["erc721TokenId"].toString();

              // Handle: attribution

              const orderKind = eventData!.kind.split("-").slice(0, -2).join("-") as OrderKind;
              const data = await syncEventsUtils.extractAttributionData(
                baseEventParams.txHash,
                orderKind
              );
              if (data.taker) {
                taker = data.taker;
              }

              // Handle: prices

              // By default, use the price without fees
              let currencyPrice = erc20TokenAmount;

              let orderId: string | undefined;
              if (!backfill) {
                // Since the event doesn't include the exact order which got matched
                // (it only includes the nonce, but we can potentially have multiple
                // different orders sharing the same nonce off-chain), we attempt to
                // detect the order id which got filled by checking the database for
                // orders which have the exact nonce/contract/price combination.
                await idb
                  .oneOrNone(
                    `
                      SELECT
                        orders.id,
                        orders.price
                      FROM orders
                      WHERE orders.kind = '${orderKind}'
                        AND orders.maker = $/maker/
                        AND orders.nonce = $/nonce/
                        AND orders.contract = $/contract/
                        AND (orders.raw_data ->> 'erc20TokenAmount')::NUMERIC = $/price/
                      LIMIT 1
                    `,
                    {
                      maker: toBuffer(maker),
                      nonce,
                      contract: toBuffer(erc721Token),
                      price: erc20TokenAmount,
                    }
                  )
                  .then((result) => {
                    if (result) {
                      orderId = result.id;
                      // Workaround the fact that 0xv4 fill events exclude the fee from the price
                      currencyPrice = result.price;
                    }
                  });
              }

              let currency = erc20Token;
              if (currency === Sdk.ZeroExV4.Addresses.Eth[config.chainId]) {
                // Map the weird 0x ETH address
                currency = Sdk.Common.Addresses.Eth[config.chainId];
              }

              const prices = await getUSDAndNativePrices(
                currency,
                currencyPrice,
                baseEventParams.timestamp
              );
              if (!prices.nativePrice) {
                // We must always have the native price
                break;
              }

              const orderSide = direction === 0 ? "sell" : "buy";
              fillEvents.push({
                orderKind,
                orderId,
                orderSide,
                maker,
                taker,
                price: prices.nativePrice,
                currency,
                currencyPrice,
                usdPrice: prices.usdPrice,
                contract: erc721Token,
                tokenId: erc721TokenId,
                amount: "1",
                orderSourceId: data.orderSource?.id,
                aggregatorSourceId: data.aggregatorSource?.id,
                fillSourceId: data.fillSource?.id,
                baseEventParams,
              });

              // Cancel all the other orders of the maker having the same nonce.
              nonceCancelEvents.push({
                orderKind,
                maker,
                nonce,
                baseEventParams,
              });

              if (orderId) {
                orderInfos.push({
                  context: `filled-${orderId}`,
                  id: orderId,
                  trigger: {
                    kind: "sale",
                    txHash: baseEventParams.txHash,
                    txTimestamp: baseEventParams.timestamp,
                  },
                });
              }

              fillInfos.push({
                context: orderId || `${maker}-${nonce}`,
                orderId: orderId,
                orderSide,
                contract: erc721Token,
                tokenId: erc721TokenId,
                amount: "1",
                price: prices.nativePrice,
                timestamp: baseEventParams.timestamp,
              });

              if (currentTxHasWethTransfer()) {
                makerInfos.push({
                  context: `${baseEventParams.txHash}-buy-approval`,
                  maker,
                  trigger: {
                    kind: "approval-change",
                    txHash: baseEventParams.txHash,
                    txTimestamp: baseEventParams.timestamp,
                  },
                  data: {
                    kind: "buy-approval",
                    contract: Sdk.Common.Addresses.Weth[config.chainId],
                    orderKind: orderKind,
                  },
                });
              }

              break;
            }

            case "zeroex-v4-erc1155-order-filled":
            case "opendao-erc1155-order-filled": {
              const parsedLog = eventData.abi.parseLog(log);
              const direction = parsedLog.args["direction"];
              const maker = parsedLog.args["maker"].toLowerCase();
              let taker = parsedLog.args["taker"].toLowerCase();
              const nonce = parsedLog.args["nonce"].toString();
              const erc20Token = parsedLog.args["erc20Token"].toLowerCase();
              const erc20FillAmount = parsedLog.args["erc20FillAmount"].toString();
              const erc1155Token = parsedLog.args["erc1155Token"].toLowerCase();
              const erc1155TokenId = parsedLog.args["erc1155TokenId"].toString();
              const erc1155FillAmount = parsedLog.args["erc1155FillAmount"].toString();

              // Handle: attribution

              const orderKind = eventData!.kind.split("-").slice(0, -2).join("-") as OrderKind;
              const data = await syncEventsUtils.extractAttributionData(
                baseEventParams.txHash,
                orderKind
              );
              if (data.taker) {
                taker = data.taker;
              }

              // Handle: prices

              // By default, use the price without fees
              let currencyPrice = bn(erc20FillAmount).div(erc1155FillAmount).toString();

              let orderId: string | undefined;
              if (!backfill) {
                // For erc1155 orders we only allow unique nonce/contract/price. Since erc1155
                // orders are partially fillable, we have to detect the price of an individual
                // item from the fill amount, which might result in imprecise results. However
                // at the moment, we can live with it.
                await idb
                  .oneOrNone(
                    `
                      SELECT
                        orders.id,
                        orders.price
                      FROM orders
                      WHERE orders.kind = '${orderKind}'
                        AND orders.maker = $/maker/
                        AND orders.nonce = $/nonce/
                        AND orders.contract = $/contract/
                        AND (orders.raw_data ->> 'erc20TokenAmount')::NUMERIC / (orders.raw_data ->> 'nftAmount')::NUMERIC = $/price/
                      LIMIT 1
                    `,
                    {
                      maker: toBuffer(maker),
                      nonce,
                      contract: toBuffer(erc1155Token),
                      price: bn(erc20FillAmount).div(erc1155FillAmount).toString(),
                    }
                  )
                  .then((result) => {
                    if (result) {
                      orderId = result.id;
                      // Workaround the fact that 0xv4 fill events exclude the fee from the price
                      currencyPrice = bn(result.price).mul(erc1155FillAmount).toString();
                    }
                  });
              }

              let currency = erc20Token;
              if (currency === Sdk.ZeroExV4.Addresses.Eth[config.chainId]) {
                // Map the weird 0x ETH address
                currency = Sdk.Common.Addresses.Eth[config.chainId];
              }

              const prices = await getUSDAndNativePrices(
                currency,
                currencyPrice,
                baseEventParams.timestamp
              );
              if (!prices.nativePrice) {
                // We must always have the native price
                break;
              }

              const orderSide = direction === 0 ? "sell" : "buy";
              fillEventsPartial.push({
                orderKind,
                orderId,
                orderSide,
                maker,
                taker,
                price: prices.nativePrice,
                currency,
                currencyPrice,
                usdPrice: prices.usdPrice,
                contract: erc1155Token,
                tokenId: erc1155TokenId,
                amount: erc1155FillAmount,
                orderSourceId: data.orderSource?.id,
                aggregatorSourceId: data.aggregatorSource?.id,
                fillSourceId: data.fillSource?.id,
                baseEventParams,
              });

              if (orderId) {
                orderInfos.push({
                  context: `filled-${orderId}-${baseEventParams.txHash}`,
                  id: orderId,
                  trigger: {
                    kind: "sale",
                    txHash: baseEventParams.txHash,
                    txTimestamp: baseEventParams.timestamp,
                  },
                });
              }

              fillInfos.push({
                context: orderId || `${maker}-${nonce}`,
                orderId: orderId,
                orderSide,
                contract: erc1155Token,
                tokenId: erc1155TokenId,
                amount: erc1155FillAmount,
                price: prices.nativePrice,
                timestamp: baseEventParams.timestamp,
              });

              if (currentTxHasWethTransfer()) {
                makerInfos.push({
                  context: `${baseEventParams.txHash}-buy-approval`,
                  maker,
                  trigger: {
                    kind: "approval-change",
                    txHash: baseEventParams.txHash,
                    txTimestamp: baseEventParams.timestamp,
                  },
                  data: {
                    kind: "buy-approval",
                    contract: Sdk.Common.Addresses.Weth[config.chainId],
                    orderKind: orderKind,
                  },
                });
              }

              break;
            }

            // Seaport

            case "seaport-order-cancelled": {
              const parsedLog = eventData.abi.parseLog(log);
              const orderId = parsedLog.args["orderHash"].toLowerCase();

              cancelEvents.push({
                orderKind: "seaport",
                orderId,
                baseEventParams,
              });

              orderInfos.push({
                context: `cancelled-${orderId}`,
                id: orderId,
                trigger: {
                  kind: "cancel",
                  txHash: baseEventParams.txHash,
                  txTimestamp: baseEventParams.timestamp,
                  logIndex: baseEventParams.logIndex,
                  batchIndex: baseEventParams.batchIndex,
                  blockHash: baseEventParams.blockHash,
                },
              });

              break;
            }

            case "seaport-counter-incremented": {
              const parsedLog = eventData.abi.parseLog(log);
              const maker = parsedLog.args["offerer"].toLowerCase();
              const newCounter = parsedLog.args["newCounter"].toString();

              bulkCancelEvents.push({
                orderKind: "seaport",
                maker,
                minNonce: newCounter,
                baseEventParams,
              });

              break;
            }

            case "seaport-order-filled": {
              const parsedLog = eventData.abi.parseLog(log);
              const orderId = parsedLog.args["orderHash"].toLowerCase();
              const maker = parsedLog.args["offerer"].toLowerCase();
              let taker = parsedLog.args["recipient"].toLowerCase();
              const offer = parsedLog.args["offer"];
              const consideration = parsedLog.args["consideration"];

              const saleInfo = new Sdk.Seaport.Exchange(config.chainId).deriveBasicSale(
                offer,
                consideration
              );
              if (saleInfo) {
                // Handle: attribution

                const orderKind = "seaport";
                const data = await syncEventsUtils.extractAttributionData(
                  baseEventParams.txHash,
                  orderKind
                );
                if (data.taker) {
                  taker = data.taker;
                }

                if (saleInfo.recipientOverride) {
                  taker = saleInfo.recipientOverride;
                }

                // Handle: prices

                const currency = saleInfo.paymentToken;
                const currencyPrice = bn(saleInfo.price).div(saleInfo.amount).toString();
                const prices = await getUSDAndNativePrices(
                  currency,
                  currencyPrice,
                  baseEventParams.timestamp
                );
                if (!prices.nativePrice) {
                  // We must always have the native price
                  break;
                }

                const orderSide = saleInfo.side as "sell" | "buy";
                fillEventsPartial.push({
                  orderKind,
                  orderId,
                  orderSide,
                  maker,
                  taker,
                  price: prices.nativePrice,
                  currency,
                  currencyPrice,
                  usdPrice: prices.usdPrice,
                  contract: saleInfo.contract,
                  tokenId: saleInfo.tokenId,
                  amount: saleInfo.amount,
                  orderSourceId: data.orderSource?.id,
                  aggregatorSourceId: data.aggregatorSource?.id,
                  fillSourceId: data.fillSource?.id,
                  baseEventParams,
                });

                fillInfos.push({
                  context: `${orderId}-${baseEventParams.txHash}`,
                  orderId: orderId,
                  orderSide,
                  contract: saleInfo.contract,
                  tokenId: saleInfo.tokenId,
                  amount: saleInfo.amount,
                  price: prices.nativePrice,
                  timestamp: baseEventParams.timestamp,
                });
              }

              orderInfos.push({
                context: `filled-${orderId}-${baseEventParams.txHash}`,
                id: orderId,
                trigger: {
                  kind: "sale",
                  txHash: baseEventParams.txHash,
                  txTimestamp: baseEventParams.timestamp,
                },
              });

              break;
            }

            // Rarible / Universe

            case "universe-match":
            case "rarible-match": {
              const { args } = eventData.abi.parseLog(log);
              const leftHash = args["leftHash"].toLowerCase();
              const leftMaker = args["leftMaker"].toLowerCase();
              let taker = args["rightMaker"].toLowerCase();
              const newLeftFill = args["newLeftFill"].toString();
              const newRightFill = args["newRightFill"].toString();
              const leftAsset = args["leftAsset"];
              const rightAsset = args["rightAsset"];

              const ERC20 = "0x8ae85d84";
              const ETH = "0xaaaebeba";
              const ERC721 = "0x73ad2146";
              const ERC1155 = "0x973bb640";

              const assetTypes = [ERC721, ERC1155, ERC20, ETH];

              // Exclude orders with exotic asset types
              if (
                !assetTypes.includes(leftAsset.assetClass) ||
                !assetTypes.includes(rightAsset.assetClass)
              ) {
                break;
              }

              // Assume the left order is the maker's order
              const side = [ERC721, ERC1155].includes(leftAsset.assetClass) ? "sell" : "buy";

              const currencyAsset = side === "sell" ? rightAsset : leftAsset;
              const nftAsset = side === "sell" ? leftAsset : rightAsset;

              // Handle: attribution

              const orderKind = eventData.kind.startsWith("universe") ? "universe" : "rarible";
              const data = await syncEventsUtils.extractAttributionData(
                baseEventParams.txHash,
                orderKind
              );
              if (data.taker) {
                taker = data.taker;
              }

              // Handle: prices

              let currency: string;
              if (currencyAsset.assetClass === ETH) {
                currency = Sdk.Common.Addresses.Eth[config.chainId];
              } else if (currencyAsset.assetClass === ERC20) {
                const decodedCurrencyAsset = defaultAbiCoder.decode(
                  ["(address token)"],
                  currencyAsset.data
                );
                currency = decodedCurrencyAsset[0][0];
              } else {
                break;
              }

              const decodedNftAsset = defaultAbiCoder.decode(
                ["(address token, uint tokenId)"],
                nftAsset.data
              );

              const contract = decodedNftAsset[0][0].toLowerCase();
              const tokenId = decodedNftAsset[0][1].toString();

              let currencyPrice = side === "sell" ? newLeftFill : newRightFill;
              const amount = side === "sell" ? newRightFill : newLeftFill;
              currencyPrice = bn(currencyPrice).div(amount).toString();

              const prices = await getUSDAndNativePrices(
                currency,
                currencyPrice,
                baseEventParams.timestamp
              );
              if (!prices.nativePrice) {
                // We must always have the native price
                break;
              }

              fillEventsPartial.push({
                orderKind,
                orderId: leftHash,
                orderSide: side,
                maker: leftMaker,
                taker,
                price: prices.nativePrice,
                currency,
                currencyPrice,
                usdPrice: prices.usdPrice,
                contract,
                tokenId,
                amount,
                orderSourceId: data.orderSource?.id,
                aggregatorSourceId: data.aggregatorSource?.id,
                fillSourceId: data.fillSource?.id,
                baseEventParams,
              });

              break;
            }

            // Element

            case "element-erc721-sell-order-filled": {
              const { args } = eventData.abi.parseLog(log);
              const maker = args["maker"].toLowerCase();
              let taker = args["taker"].toLowerCase();
              const erc20Token = args["erc20Token"].toLowerCase();
              const erc20TokenAmount = args["erc20TokenAmount"].toString();
              const erc721Token = args["erc721Token"].toLowerCase();
              const erc721TokenId = args["erc721TokenId"].toString();
              const orderHash = args["orderHash"].toLowerCase();

              // Handle: attribution

              const orderKind = "element-erc721";
              const data = await syncEventsUtils.extractAttributionData(
                baseEventParams.txHash,
                orderKind
              );
              if (data.taker) {
                taker = data.taker;
              }

              // Handle: prices

              let currency = erc20Token;
              if (currency === Sdk.ZeroExV4.Addresses.Eth[config.chainId]) {
                // Map the weird 0x ETH address
                currency = Sdk.Common.Addresses.Eth[config.chainId];
              }
              const currencyPrice = erc20TokenAmount;

              const prices = await getUSDAndNativePrices(
                currency,
                currencyPrice,
                baseEventParams.timestamp
              );
              if (!prices.nativePrice) {
                // We must always have the native price
                break;
              }

              fillEventsPartial.push({
                orderKind,
                orderId: orderHash,
                orderSide: "sell",
                maker,
                taker,
                price: prices.nativePrice,
                currency,
                currencyPrice,
                usdPrice: prices.usdPrice,
                contract: erc721Token,
                tokenId: erc721TokenId,
                amount: "1",
                orderSourceId: data.orderSource?.id,
                aggregatorSourceId: data.aggregatorSource?.id,
                fillSourceId: data.fillSource?.id,
                baseEventParams,
              });

              break;
            }

            case "element-erc721-buy-order-filled": {
              const { args } = eventData.abi.parseLog(log);
              const maker = args["maker"].toLowerCase();
              let taker = args["taker"].toLowerCase();
              const erc20Token = args["erc20Token"].toLowerCase();
              const erc20TokenAmount = args["erc20TokenAmount"].toString();
              const erc721Token = args["erc721Token"].toLowerCase();
              const erc721TokenId = args["erc721TokenId"].toString();
              const orderHash = args["orderHash"].toLowerCase();

              // Handle: attribution

              const orderKind = "element-erc721";
              const data = await syncEventsUtils.extractAttributionData(
                baseEventParams.txHash,
                orderKind
              );
              if (data.taker) {
                taker = data.taker;
              }

              // Handle: prices

              let currency = erc20Token;
              if (currency === Sdk.ZeroExV4.Addresses.Eth[config.chainId]) {
                // Map the weird 0x ETH address
                currency = Sdk.Common.Addresses.Eth[config.chainId];
              }
              const currencyPrice = erc20TokenAmount;

              const prices = await getUSDAndNativePrices(
                currency,
                currencyPrice,
                baseEventParams.timestamp
              );
              if (!prices.nativePrice) {
                // We must always have the native price
                break;
              }

              fillEventsPartial.push({
                orderKind,
                orderId: orderHash,
                orderSide: "buy",
                maker,
                taker,
                price: prices.nativePrice,
                currency,
                currencyPrice,
                usdPrice: prices.usdPrice,
                contract: erc721Token,
                tokenId: erc721TokenId,
                amount: "1",
                orderSourceId: data.orderSource?.id,
                aggregatorSourceId: data.aggregatorSource?.id,
                fillSourceId: data.fillSource?.id,
                baseEventParams,
              });

              break;
            }

            case "element-erc1155-sell-order-filled": {
              const { args } = eventData.abi.parseLog(log);
              const maker = args["maker"].toLowerCase();
              let taker = args["taker"].toLowerCase();
              const erc20Token = args["erc20Token"].toLowerCase();
              const erc20FillAmount = args["erc20FillAmount"].toString();
              const erc1155Token = args["erc1155Token"].toLowerCase();
              const erc1155TokenId = args["erc1155TokenId"].toString();
              const erc1155FillAmount = args["erc1155FillAmount"].toString();
              const orderHash = args["orderHash"].toLowerCase();

              // Handle: attribution

              const orderKind = "element-erc1155";
              const data = await syncEventsUtils.extractAttributionData(
                baseEventParams.txHash,
                orderKind
              );
              if (data.taker) {
                taker = data.taker;
              }

              // Handle: prices

              let currency = erc20Token;
              if (currency === Sdk.ZeroExV4.Addresses.Eth[config.chainId]) {
                // Map the weird 0x ETH address
                currency = Sdk.Common.Addresses.Eth[config.chainId];
              }
              const currencyPrice = bn(erc20FillAmount).div(erc1155FillAmount).toString();

              const prices = await getUSDAndNativePrices(
                currency,
                currencyPrice,
                baseEventParams.timestamp
              );
              if (!prices.nativePrice) {
                // We must always have the native price
                break;
              }

              fillEventsPartial.push({
                orderKind,
                orderId: orderHash,
                orderSide: "sell",
                maker,
                taker,
                price: prices.nativePrice,
                currency,
                currencyPrice,
                usdPrice: prices.usdPrice,
                contract: erc1155Token,
                tokenId: erc1155TokenId,
                amount: erc1155FillAmount,
                orderSourceId: data.orderSource?.id,
                aggregatorSourceId: data.aggregatorSource?.id,
                fillSourceId: data.fillSource?.id,
                baseEventParams,
              });

              break;
            }

            case "element-erc1155-buy-order-filled": {
              const { args } = eventData.abi.parseLog(log);
              const maker = args["maker"].toLowerCase();
              let taker = args["taker"].toLowerCase();
              const erc20Token = args["erc20Token"].toLowerCase();
              const erc20FillAmount = args["erc20FillAmount"].toString();
              const erc1155Token = args["erc1155Token"].toLowerCase();
              const erc1155TokenId = args["erc1155TokenId"].toString();
              const erc1155FillAmount = args["erc1155FillAmount"].toString();
              const orderHash = args["orderHash"].toLowerCase();

              // Handle: attribution

              const orderKind = "element-erc1155";
              const data = await syncEventsUtils.extractAttributionData(
                baseEventParams.txHash,
                orderKind
              );
              if (data.taker) {
                taker = data.taker;
              }

              // Handle: prices

              let currency = erc20Token;
              if (currency === Sdk.ZeroExV4.Addresses.Eth[config.chainId]) {
                // Map the weird 0x ETH address
                currency = Sdk.Common.Addresses.Eth[config.chainId];
              }
              const currencyPrice = bn(erc20FillAmount).div(erc1155FillAmount).toString();

              const prices = await getUSDAndNativePrices(
                currency,
                currencyPrice,
                baseEventParams.timestamp
              );
              if (!prices.nativePrice) {
                // We must always have the native price
                break;
              }

              fillEventsPartial.push({
                orderKind,
                orderId: orderHash,
                orderSide: "buy",
                maker,
                taker,
                price: prices.nativePrice,
                currency,
                currencyPrice,
                usdPrice: prices.usdPrice,
                contract: erc1155Token,
                tokenId: erc1155TokenId,
                amount: erc1155FillAmount,
                orderSourceId: data.orderSource?.id,
                aggregatorSourceId: data.aggregatorSource?.id,
                fillSourceId: data.fillSource?.id,
                baseEventParams,
              });

              break;
            }

            // Quixotic

            case "quixotic-order-filled": {
              const parsedLog = eventData.abi.parseLog(log);
              const orderId = parsedLog.args["orderHash"].toLowerCase();
              const maker = parsedLog.args["offerer"].toLowerCase();
              let taker = parsedLog.args["recipient"].toLowerCase();
              const offer = parsedLog.args["offer"];
              const consideration = parsedLog.args["consideration"];

              // TODO: Switch to `Quixotic` class once integrated
              const saleInfo = new Sdk.Seaport.Exchange(config.chainId).deriveBasicSale(
                offer,
                consideration
              );
              if (saleInfo) {
                let side: "sell" | "buy";
                if (saleInfo.paymentToken === Sdk.Common.Addresses.Eth[config.chainId]) {
                  side = "sell";
                } else if (saleInfo.paymentToken === Sdk.Common.Addresses.Weth[config.chainId]) {
                  side = "buy";
                } else {
                  break;
                }

                // Handle: attribution

                const orderKind = "quixotic";
                const data = await syncEventsUtils.extractAttributionData(
                  baseEventParams.txHash,
                  orderKind
                );
                if (data.taker) {
                  taker = data.taker;
                }

                if (saleInfo.recipientOverride) {
                  taker = saleInfo.recipientOverride;
                }

                // Handle: prices

                const currency = saleInfo.paymentToken;
                const currencyPrice = bn(saleInfo.price).div(saleInfo.amount).toString();
                const prices = await getUSDAndNativePrices(
                  currency,
                  currencyPrice,
                  baseEventParams.timestamp
                );
                if (!prices.nativePrice) {
                  // We must always have the native price
                  break;
                }

                fillEventsPartial.push({
                  orderKind,
                  orderId,
                  orderSide: side,
                  maker,
                  taker,
                  price: prices.nativePrice,
                  currency,
                  currencyPrice,
                  usdPrice: prices.usdPrice,
                  contract: saleInfo.contract,
                  tokenId: saleInfo.tokenId,
                  amount: saleInfo.amount,
                  orderSourceId: data.orderSource?.id,
                  aggregatorSourceId: data.aggregatorSource?.id,
                  fillSourceId: data.fillSource?.id,
                  baseEventParams,
                });

                fillInfos.push({
                  context: `${orderId}-${baseEventParams.txHash}`,
                  orderId: orderId,
                  orderSide: side,
                  contract: saleInfo.contract,
                  tokenId: saleInfo.tokenId,
                  amount: saleInfo.amount,
                  price: prices.nativePrice,
                  timestamp: baseEventParams.timestamp,
                });
              }

              orderInfos.push({
                context: `filled-${orderId}-${baseEventParams.txHash}`,
                id: orderId,
                trigger: {
                  kind: "sale",
                  txHash: baseEventParams.txHash,
                  txTimestamp: baseEventParams.timestamp,
                },
              });

              break;
            }

            // Zora

            case "zora-ask-filled": {
              const { args } = eventData.abi.parseLog(log);
              const tokenContract = args["tokenContract"].toLowerCase();
              const tokenId = args["tokenId"].toString();
              let taker = args["buyer"].toLowerCase();
              const ask = args["ask"];
              const seller = ask["seller"].toLowerCase();
              const askCurrency = ask["askCurrency"].toLowerCase();
              const askPrice = ask["askPrice"].toString();

              // Handle: attribution

              const orderKind = "zora-v3";
              const data = await syncEventsUtils.extractAttributionData(
                baseEventParams.txHash,
                orderKind
              );
              if (data.taker) {
                taker = data.taker;
              }

              // Handle: prices

              const prices = await getUSDAndNativePrices(
                askCurrency,
                askPrice,
                baseEventParams.timestamp
              );
              if (!prices.nativePrice) {
                // We must always have the native price
                break;
              }

              fillEvents.push({
                orderKind,
                currency: askCurrency,
                orderSide: "sell",
                maker: seller,
                taker,
                price: prices.nativePrice,
                currencyPrice: askPrice,
                usdPrice: prices.usdPrice,
                contract: tokenContract,
                tokenId,
                amount: "1",
                orderSourceId: data.orderSource?.id,
                aggregatorSourceId: data.aggregatorSource?.id,
                fillSourceId: data.fillSource?.id,
                baseEventParams,
              });

              break;
            }

            case "zora-auction-ended": {
              const { args } = eventData.abi.parseLog(log);
              const tokenId = args["tokenId"].toString();
              const tokenContract = args["tokenContract"].toLowerCase();
              const tokenOwner = args["tokenOwner"].toLowerCase();
              let taker = args["winner"].toLowerCase();
              const amount = args["amount"].toString();
              const auctionCurrency = args["auctionCurrency"].toLowerCase();

              // Handle: attribution

              const orderKind = "zora-v3";
              const data = await syncEventsUtils.extractAttributionData(
                baseEventParams.txHash,
                orderKind
              );
              if (data.taker) {
                taker = data.taker;
              }

              // Handle: prices

              const prices = await getUSDAndNativePrices(
                auctionCurrency,
                amount,
                baseEventParams.timestamp
              );
              if (!prices.nativePrice) {
                // We must always have the native price
                break;
              }

              fillEvents.push({
                orderKind,
                currency: auctionCurrency,
                orderSide: "sell",
                taker,
                maker: tokenOwner,
                price: prices.nativePrice,
                currencyPrice: amount,
                usdPrice: prices.usdPrice,
                contract: tokenContract,
                tokenId,
                amount: "1",
                orderSourceId: data.orderSource?.id,
                aggregatorSourceId: data.aggregatorSource?.id,
                fillSourceId: data.fillSource?.id,
                baseEventParams,
              });

              break;
            }

            // Nouns

            case "nouns-auction-settled": {
              const { args } = eventData.abi.parseLog(log);
              const nounId = args["nounId"].toString();
              const winner = args["winner"].toLowerCase();
              const amount = args["amount"].toString();

              // Handle: attribution

              const orderKind = "nouns";
              const data = await syncEventsUtils.extractAttributionData(
                baseEventParams.txHash,
                orderKind
              );

              // Handle: prices

              const currency = Sdk.Common.Addresses.Eth[config.chainId];
              const prices = await getUSDAndNativePrices(
                currency,
                amount,
                baseEventParams.timestamp
              );
              if (!prices.nativePrice) {
                // We must always have the native price
                break;
              }

              fillEvents.push({
                orderKind,
                orderSide: "sell",
                maker: Sdk.Nouns.Addresses.AuctionHouse[config.chainId]?.toLowerCase(),
                taker: winner,
                amount: "1",
                currency,
                price: prices.nativePrice,
                currencyPrice: amount,
                usdPrice: prices.usdPrice,
                contract: Sdk.Nouns.Addresses.TokenContract[config.chainId]?.toLowerCase(),
                tokenId: nounId,
                // Mints have matching order and fill sources but no aggregator source
                orderSourceId: data.orderSource?.id,
                fillSourceId: data.orderSource?.id,
                isPrimary: true,
                baseEventParams,
              });

              break;
            }

            // Cryptopunks

            case "cryptopunks-punk-bought": {
              const { args } = eventData.abi.parseLog(log);
              const punkIndex = args["punkIndex"].toString();
              let value = args["value"].toString();
              const fromAddress = args["fromAddress"].toLowerCase();
              let toAddress = args["toAddress"].toLowerCase();

              // Due to an upstream issue with the Punks contract, the `PunkBought`
              // event is emitted with zeroed `toAddress` and `value` fields when a
              // bid acceptance transaction is triggered. See the following issue:
              // https://github.com/larvalabs/cryptopunks/issues/19

              // To work around this, we get the correct `toAddress` from the most
              // recent `Transfer` event which includes the correct taker
              if (
                cryptopunksTransferEvents.length &&
                cryptopunksTransferEvents[cryptopunksTransferEvents.length - 1].txHash ===
                  baseEventParams.txHash
              ) {
                toAddress = cryptopunksTransferEvents[cryptopunksTransferEvents.length - 1].to;
              }

              // To get the correct price that the bid was settled at we have to
              // parse the transaction's calldata and extract the `minPrice` arg
              // where applicable (if the transaction was a bid acceptance one)
              const tx = await syncEventsUtils.fetchTransaction(baseEventParams.txHash);
              const iface = new Interface([
                "function acceptBidForPunk(uint punkIndex, uint minPrice)",
              ]);
              try {
                const result = iface.decodeFunctionData("acceptBidForPunk", tx.data);
                value = result.minPrice.toString();
              } catch {
                // Skip any errors
              }

              const orderSide = toAddress === AddressZero ? "buy" : "sell";
              const maker = orderSide === "sell" ? fromAddress : toAddress;
              let taker = orderSide === "sell" ? toAddress : fromAddress;

              // Handle: attribution

              const orderKind = "cryptopunks";
              const data = await syncEventsUtils.extractAttributionData(
                baseEventParams.txHash,
                orderKind
              );
              if (data.taker) {
                taker = data.taker;
              }

              // Handle: prices

              const prices = await getUSDAndNativePrices(
                Sdk.Common.Addresses.Eth[config.chainId],
                value,
                baseEventParams.timestamp
              );
              if (!prices.nativePrice) {
                // We must always have the native price
                break;
              }

              fillEventsPartial.push({
                orderKind,
                orderSide,
                maker,
                taker,
                price: prices.nativePrice,
                currencyPrice: value,
                usdPrice: prices.usdPrice,
                currency: Sdk.Common.Addresses.Eth[config.chainId],
                contract: baseEventParams.address?.toLowerCase(),
                tokenId: punkIndex,
                amount: "1",
                orderSourceId: data.orderSource?.id,
                aggregatorSourceId: data.aggregatorSource?.id,
                fillSourceId: data.fillSource?.id,
                baseEventParams,
              });

              break;
            }

            case "cryptopunks-transfer": {
              const { args } = eventData.abi.parseLog(log);
              const to = args["to"].toLowerCase();

              cryptopunksTransferEvents.push({
                to,
                txHash: baseEventParams.txHash,
              });

              break;
            }

            // Sudoswap

            // Sudoswap is extremely poorly designed from the perspective of events
            // that get emitted on trades. As such, we use transaction tracing when
            // we detect sales in order to get more detailed information.

            case "sudoswap-buy": {
              const swapTokenForAnyNFTs = "0x28b8aee1";
              const swapTokenForSpecificNFTs = "0x6d8b99f7";

              const txHash = baseEventParams.txHash;
              const address = baseEventParams.address;

              const txTrace = await syncEventsUtils.fetchTransactionTrace(txHash);
              if (!txTrace) {
                // Skip any failed attempts to get the trace
                continue;
              }

              // Search for the corresponding internal call to the Sudoswap pool
              const tradeRank = sudoswapTrades.buy.get(`${txHash}-${address}`) ?? 0;
              const poolCallTrace = searchForCall(
                txTrace.calls,
                {
                  to: address,
                  type: "CALL",
                  sigHashes: [swapTokenForAnyNFTs, swapTokenForSpecificNFTs],
                },
                tradeRank
              );

              if (poolCallTrace) {
                const sighash = poolCallTrace.input.slice(0, 10);

                const pool = await getPoolDetails(baseEventParams.address);
                if (pool && sighash === swapTokenForAnyNFTs) {
                  const iface = new Interface([
                    `
                      function swapTokenForAnyNFTs(
                        uint256 numNFTs,
                        uint256 maxExpectedTokenInput,
                        address nftRecipient,
                        bool isRouter,
                        address routerCaller
                      ) external returns (uint256 inputAmount)
                    `,
                  ]);
                  const decodedInput = iface.decodeFunctionData(
                    "swapTokenForAnyNFTs",
                    poolCallTrace.input
                  );
                  const decodedOutput = iface.decodeFunctionResult(
                    "swapTokenForAnyNFTs",
                    poolCallTrace.output
                  );

                  let taker = decodedInput.nftRecipient;
                  const price = decodedOutput.inputAmount.div(decodedInput.numNFTs).toString();

                  // Handle: attribution

                  const orderKind = "sudoswap";
                  const data = await syncEventsUtils.extractAttributionData(
                    baseEventParams.txHash,
                    orderKind
                  );
                  if (data.taker) {
                    taker = data.taker;
                  }

                  // Handle: prices

                  const prices = await getUSDAndNativePrices(
                    Sdk.Common.Addresses.Eth[config.chainId],
                    price,
                    baseEventParams.timestamp
                  );
                  if (!prices.nativePrice) {
                    // We must always have the native price
                    break;
                  }

                  // Detect the traded tokens from the trace's state changes
                  const state = parseCallTrace(poolCallTrace);

                  let i = 0;
                  for (const token of Object.keys(state[address].tokenBalanceState)) {
                    if (token.startsWith("erc721")) {
                      const tokenId = token.split(":")[2];
                      fillEvents.push({
                        orderKind,
                        orderSide: "sell",
                        maker: baseEventParams.address,
                        taker,
                        price: prices.nativePrice,
                        currencyPrice: price,
                        usdPrice: prices.usdPrice,
                        currency: pool.token,
                        contract: pool.nft,
                        tokenId,
                        amount: "1",
                        orderSourceId: data.orderSource?.id,
                        aggregatorSourceId: data.aggregatorSource?.id,
                        fillSourceId: data.fillSource?.id,
                        baseEventParams: {
                          ...baseEventParams,
                          batchIndex: i + 1,
                        },
                      });

                      // Make sure to increment the batch counter
                      i++;
                    }
                  }
                } else if (pool && sighash === swapTokenForSpecificNFTs) {
                  const iface = new Interface([
                    `
                      function swapTokenForSpecificNFTs(
                        uint256[] calldata nftIds,
                        uint256 maxExpectedTokenInput,
                        address nftRecipient,
                        bool isRouter,
                        address routerCaller
                      ) external returns (uint256 inputAmount)
                    `,
                  ]);
                  const decodedInput = iface.decodeFunctionData(
                    "swapTokenForSpecificNFTs",
                    poolCallTrace.input
                  );
                  const decodedOutput = iface.decodeFunctionResult(
                    "swapTokenForSpecificNFTs",
                    poolCallTrace.output
                  );

                  let taker = decodedInput.nftRecipient;
                  const price = decodedOutput.inputAmount
                    .div(decodedInput.nftIds.length)
                    .toString();

                  // Handle: attribution

                  const orderKind = "sudoswap";
                  const data = await syncEventsUtils.extractAttributionData(
                    baseEventParams.txHash,
                    orderKind
                  );
                  if (data.taker) {
                    taker = data.taker;
                  }

                  // Handle: prices

                  const prices = await getUSDAndNativePrices(
                    Sdk.Common.Addresses.Eth[config.chainId],
                    price,
                    baseEventParams.timestamp
                  );
                  if (!prices.nativePrice) {
                    // We must always have the native price
                    break;
                  }

                  for (let i = 0; i < decodedInput.nftIds.length; i++) {
                    fillEvents.push({
                      orderKind,
                      orderSide: "sell",
                      maker: baseEventParams.address,
                      taker,
                      price: prices.nativePrice,
                      currencyPrice: price,
                      usdPrice: prices.usdPrice,
                      currency: pool.token,
                      contract: pool.nft,
                      tokenId: decodedInput.nftIds[i].toString(),
                      amount: "1",
                      orderSourceId: data.orderSource?.id,
                      aggregatorSourceId: data.aggregatorSource?.id,
                      fillSourceId: data.fillSource?.id,
                      baseEventParams: {
                        ...baseEventParams,
                        batchIndex: i + 1,
                      },
                    });
                  }
                }
              }

              // Keep track of the "buy" trade
              sudoswapTrades.buy.set(`${txHash}-${address}`, tradeRank + 1);

              break;
            }

            case "sudoswap-sell": {
              const swapNFTsForToken = "0xb1d3f1c1";

              const txHash = baseEventParams.txHash;
              const address = baseEventParams.address;

              const txTrace = await syncEventsUtils.fetchTransactionTrace(txHash);
              if (!txTrace) {
                // Skip any failed attempts to get the trace
                continue;
              }

              // Search for the corresponding internal call to the Sudoswap pool
              const tradeRank = sudoswapTrades.sell.get(`${txHash}-${address}`) ?? 0;
              const poolCallTrace = searchForCall(
                txTrace.calls,
                { to: address, type: "CALL", sigHashes: [swapNFTsForToken] },
                tradeRank
              );

              if (poolCallTrace) {
                const sighash = poolCallTrace.input.slice(0, 10);

                const pool = await getPoolDetails(baseEventParams.address);
                if (pool && sighash === swapNFTsForToken) {
                  const iface = new Interface([
                    `
                      function swapNFTsForToken(
                        uint256[] calldata nftIds,
                        uint256 minExpectedTokenOutput,
                        address payable tokenRecipient,
                        bool isRouter,
                        address routerCaller
                      ) external returns (uint256 outputAmount)
                    `,
                  ]);
                  const decodedInput = iface.decodeFunctionData(
                    "swapNFTsForToken",
                    poolCallTrace.input
                  );
                  const decodedOutput = iface.decodeFunctionResult(
                    "swapNFTsForToken",
                    poolCallTrace.output
                  );

                  let taker = decodedInput.tokenRecipient;
                  const price = decodedOutput.outputAmount
                    .div(decodedInput.nftIds.length)
                    .toString();

                  // Handle: attribution

                  const orderKind = "sudoswap";
                  const data = await syncEventsUtils.extractAttributionData(
                    baseEventParams.txHash,
                    orderKind
                  );
                  if (data.taker) {
                    taker = data.taker;
                  }

                  // Handle: prices

                  const prices = await getUSDAndNativePrices(
                    Sdk.Common.Addresses.Eth[config.chainId],
                    price,
                    baseEventParams.timestamp
                  );
                  if (!prices.nativePrice) {
                    // We must always have the native price
                    break;
                  }

                  for (let i = 0; i < decodedInput.nftIds.length; i++) {
                    fillEvents.push({
                      orderKind,
                      orderSide: "buy",
                      maker: baseEventParams.address,
                      taker,
                      price: prices.nativePrice,
                      currencyPrice: price,
                      usdPrice: prices.usdPrice,
                      currency: pool.token,
                      contract: pool.nft,
                      tokenId: decodedInput.nftIds[i].toString(),
                      amount: "1",
                      orderSourceId: data.orderSource?.id,
                      aggregatorSourceId: data.aggregatorSource?.id,
                      fillSourceId: data.fillSource?.id,
                      baseEventParams: {
                        ...baseEventParams,
                        batchIndex: i + 1,
                      },
                    });
                  }
                }
              }

              // Keep track of the "sell" trade
              sudoswapTrades.sell.set(`${txHash}-${address}`, tradeRank + 1);
<<<<<<< HEAD
              
=======

>>>>>>> a46dd831
              break;
            }
          }
        } catch (error) {
          logger.info(COMPONENT_NAME, `Failed to handle events: ${error}`);
          throw error;
        }
      }

      // -- Handle: accurate data ---

      if (!backfill) {
        // Assign accurate sources to the fill events
        await Promise.all([
          assignSourceToFillEvents(fillEvents),
          assignSourceToFillEvents(fillEventsPartial),
          assignSourceToFillEvents(fillEventsFoundation),
        ]);

        // Assign wash trading scores to the fill events
        await Promise.all([
          assignWashTradingScoreToFillEvents(fillEvents),
          assignWashTradingScoreToFillEvents(fillEventsPartial),
          assignWashTradingScoreToFillEvents(fillEventsFoundation),
        ]);
      }

      // --- Handle: mints as sales ---

      for (const [txHash, mints] of tokensMinted.entries()) {
        if (mints.length > 0) {
          const tx = await syncEventsUtils.fetchTransaction(txHash);

          // Skip free mints
          if (tx.value === "0") {
            continue;
          }

          const totalAmount = mints
            .map(({ amount }) => amount)
            .reduce((a, b) => bn(a).add(b).toString());
          const price = bn(tx.value).div(totalAmount).toString();
          const currency = Sdk.Common.Addresses.Eth[config.chainId];

          for (const mint of mints) {
            // Handle: attribution

            const orderKind = "mint";
            const orderSource = await getOrderSourceByOrderKind(
              orderKind,
              mint.baseEventParams.address
            );

            // Handle: prices

            const prices = await getUSDAndNativePrices(
              currency,
              price,
              mint.baseEventParams.timestamp
            );
            if (!prices.nativePrice) {
              // We must always have the native price
              continue;
            }

            fillEvents.push({
              orderKind,
              orderSide: "sell",
              taker: tx.from,
              maker: mint.from,
              amount: mint.amount,
              currency,
              price: prices.nativePrice,
              currencyPrice: price,
              usdPrice: prices.usdPrice,
              contract: mint.contract,
              tokenId: mint.tokenId,
              // Mints have matching order and fill sources but no aggregator source
              orderSourceId: orderSource?.id,
              fillSourceId: orderSource?.id,
              isPrimary: true,
              baseEventParams: mint.baseEventParams,
            });
          }
        }
      }

      // --- Handle: trigger further jobs ---

      // WARNING! Ordering matters (fills should come in front of cancels).
      await Promise.all([
        es.fills.addEvents(fillEvents),
        es.fills.addEventsPartial(fillEventsPartial),
        es.fills.addEventsFoundation(fillEventsFoundation),
      ]);

      if (!options?.skipNonFillWrites) {
        await Promise.all([
          es.nonceCancels.addEvents(nonceCancelEvents, backfill),
          es.bulkCancels.addEvents(bulkCancelEvents, backfill),
          es.cancels.addEvents(cancelEvents),
          es.cancels.addEventsFoundation(cancelEventsFoundation),
          es.ftTransfers.addEvents(ftTransferEvents, backfill),
          es.nftApprovals.addEvents(nftApprovalEvents),
          es.nftTransfers.addEvents(nftTransferEvents, backfill),
        ]);
      }

      if (!backfill) {
        // WARNING! It's very important to guarantee that the previous
        // events are persisted to the database before any of the jobs
        // below are executed. Otherwise, the jobs can potentially use
        // stale data which will cause inconsistencies (eg. orders can
        // have wrong statuses).
        await Promise.all([
          fillUpdates.addToQueue(fillInfos),
          orderUpdatesById.addToQueue(orderInfos),
          orderUpdatesByMaker.addToQueue(makerInfos),
          orderbookOrders.addToQueue(
            foundationOrders.map((info) => ({ kind: "foundation", info }))
          ),
        ]);
      }

      // --- Handle: orphan blocks ---

      if (!backfill && NS.enableReorgCheck) {
        for (const blockData of blocksSet.values()) {
          const block = Number(blockData.split("-")[0]);
          const blockHash = blockData.split("-")[1];

          // Act right away if the current block is a duplicate
          if ((await blocksModel.getBlocks(block)).length > 1) {
            blockCheck.addToQueue(block, blockHash, 10);
            blockCheck.addToQueue(block, blockHash, 30);
          }
        }

        // Put all fetched blocks on a queue for handling block reorgs
        await Promise.all(
          [...blocksSet.values()].map(async (blockData) => {
            const block = Number(blockData.split("-")[0]);
            const blockHash = blockData.split("-")[1];

            return Promise.all(
              NS.reorgCheckFrequency.map((frequency) =>
                blockCheck.addToQueue(block, blockHash, frequency * 60)
              )
            );
          })
        );
      }

      // --- Handle: activities ---

      // Add all the fill events to the activity queue
      const fillActivitiesInfo: processActivityEvent.EventInfo[] = _.map(
        _.concat(fillEvents, fillEventsPartial, fillEventsFoundation),
        (event) => {
          let fromAddress = event.maker;
          let toAddress = event.taker;

          if (event.orderSide === "buy") {
            fromAddress = event.taker;
            toAddress = event.maker;
          }

          return {
            kind: processActivityEvent.EventKind.fillEvent,
            data: {
              contract: event.contract,
              tokenId: event.tokenId,
              fromAddress,
              toAddress,
              price: Number(event.price),
              amount: Number(event.amount),
              transactionHash: event.baseEventParams.txHash,
              logIndex: event.baseEventParams.logIndex,
              batchIndex: event.baseEventParams.batchIndex,
              blockHash: event.baseEventParams.blockHash,
              timestamp: event.baseEventParams.timestamp,
              orderId: event.orderId || "",
              orderSourceIdInt: Number(event.orderSourceId),
            },
          };
        }
      );

      if (!_.isEmpty(fillActivitiesInfo)) {
        await processActivityEvent.addToQueue(fillActivitiesInfo);
      }

      // Add all the transfer/mint events to the activity queue
      const transferActivitiesInfo: processActivityEvent.EventInfo[] = _.map(
        nftTransferEvents,
        (event) => ({
          context: [
            processActivityEvent.EventKind.nftTransferEvent,
            event.baseEventParams.txHash,
            event.baseEventParams.logIndex,
            event.baseEventParams.batchIndex,
          ].join(":"),
          kind: processActivityEvent.EventKind.nftTransferEvent,
          data: {
            contract: event.baseEventParams.address,
            tokenId: event.tokenId,
            fromAddress: event.from,
            toAddress: event.to,
            amount: Number(event.amount),
            transactionHash: event.baseEventParams.txHash,
            logIndex: event.baseEventParams.logIndex,
            batchIndex: event.baseEventParams.batchIndex,
            blockHash: event.baseEventParams.blockHash,
            timestamp: event.baseEventParams.timestamp,
          },
        })
      );

      if (!_.isEmpty(transferActivitiesInfo)) {
        await processActivityEvent.addToQueue(transferActivitiesInfo);
      }

      // --- Handle: mints ---

      // We want to get metadata when backfilling as well
      await tokenUpdatesMint.addToQueue(mintInfos);
    });
};

export const unsyncEvents = async (block: number, blockHash: string) => {
  await Promise.all([
    es.fills.removeEvents(block, blockHash),
    es.bulkCancels.removeEvents(block, blockHash),
    es.nonceCancels.removeEvents(block, blockHash),
    es.cancels.removeEvents(block, blockHash),
    es.ftTransfers.removeEvents(block, blockHash),
    es.nftApprovals.removeEvents(block, blockHash),
    es.nftTransfers.removeEvents(block, blockHash),
    removeUnsyncedEventsActivities.addToQueue(blockHash),
  ]);
};

// In the code above each fill event is assigned a default order source
// based on the order kind. However, that's not accurate at all, so the
// method below will join any fill events that have a known order id to
// the orders table and get the accurate order source from there.
const assignSourceToFillEvents = async (fillEvents: es.fills.Event[]) => {
  try {
    // Fetch the order ids associated to the passed in fill events
    const orderIds = fillEvents.map((e) => e.orderId).filter(Boolean);
    if (orderIds.length) {
      const orders = [];

      // Get the associated order source for each of the above orders
      const orderIdChunks = _.chunk(orderIds, 100);
      for (const chunk of orderIdChunks) {
        const ordersChunk = await redb.manyOrNone(
          `
            SELECT
              orders.id,
              orders.source_id_int
            FROM orders
            WHERE orders.id IN ($/orderIds:list/)
              AND orders.source_id_int IS NOT NULL
          `,
          { orderIds: chunk }
        );
        orders.push(...ordersChunk);
      }

      if (orders.length) {
        // Create a mapping from order id to its source id
        const orderSourceIdByOrderId = new Map<string, number>();
        for (const order of orders) {
          orderSourceIdByOrderId.set(order.id, order.source_id_int);
        }

        fillEvents.forEach((event) => {
          if (!event.orderId) {
            return;
          }

          // If the current fill event's order has an associated source,
          // then use that as the order source for the fill event
          const orderSourceId = orderSourceIdByOrderId.get(event.orderId!);
          if (orderSourceId) {
            event.orderSourceId = orderSourceId;

            // If the fill event has no aggregator or fill source, then default the fill source to the order source
            if (!event.aggregatorSourceId && !event.fillSourceId) {
              event.fillSourceId = orderSourceId;
            }

            logger.info(
              COMPONENT_NAME,
              `Source '${orderSourceId}' assigned to fill event: ${JSON.stringify(event)}`
            );
          }
        });
      }
    }
  } catch (error) {
    logger.error(COMPONENT_NAME, `Failed to assign sources to fill events: ${error}`);
  }
};

// Each fill event is assigned a wash trading score which is used
// for filtering any wash trading sales from the calculation made
// by the collection volumes processes.
const assignWashTradingScoreToFillEvents = async (fillEvents: es.fills.Event[]) => {
  try {
    const inverseFillEvents: { contract: Buffer; maker: Buffer; taker: Buffer }[] = [];

    const washTradingExcludedContracts = NS.washTradingExcludedContracts;
    const washTradingWhitelistedAddresses = NS.washTradingWhitelistedAddresses;
    const washTradingBlacklistedAddresses = NS.washTradingBlacklistedAddresses;

    // Filter events that don't need to be checked for inverse sales
    const fillEventsPendingInverseCheck = fillEvents.filter(
      (e) =>
        !washTradingExcludedContracts.includes(e.contract) &&
        !washTradingWhitelistedAddresses.includes(e.maker) &&
        !washTradingWhitelistedAddresses.includes(e.taker) &&
        !washTradingBlacklistedAddresses.includes(e.maker) &&
        !washTradingBlacklistedAddresses.includes(e.taker)
    );

    const fillEventsPendingInverseCheckChunks = _.chunk(fillEventsPendingInverseCheck, 100);
    for (const fillEventsChunk of fillEventsPendingInverseCheckChunks) {
      // TODO: We should never use `raw` queries

      const inverseFillEventsFilter = fillEventsChunk.map(
        (fillEvent) =>
          `('${_.replace(fillEvent.taker, "0x", "\\x")}', '${_.replace(
            fillEvent.maker,
            "0x",
            "\\x"
          )}', '${_.replace(fillEvent.contract, "0x", "\\x")}')`
      );

      const inverseFillEventsChunkQuery = pgp.as.format(
        `
          SELECT DISTINCT contract, maker, taker from fill_events_2
          WHERE (maker, taker, contract) IN ($/inverseFillEventsFilter:raw/)
        `,
        {
          inverseFillEventsFilter: inverseFillEventsFilter.join(","),
        }
      );

      const inverseFillEventsChunk = await redb.manyOrNone(inverseFillEventsChunkQuery);
      inverseFillEvents.push(...inverseFillEventsChunk);
    }

    fillEvents.forEach((event, index) => {
      // Mark event as wash trading for any blacklisted addresses
      let washTradingDetected =
        washTradingBlacklistedAddresses.includes(event.maker) ||
        washTradingBlacklistedAddresses.includes(event.taker);

      if (!washTradingDetected) {
        // Mark event as wash trading if we find a corresponding transfer from taker
        washTradingDetected = inverseFillEvents.some((inverseFillEvent) => {
          return (
            event.maker == fromBuffer(inverseFillEvent.taker) &&
            event.taker == fromBuffer(inverseFillEvent.maker) &&
            event.contract == fromBuffer(inverseFillEvent.contract)
          );
        });
      }

      if (washTradingDetected) {
        logger.info(COMPONENT_NAME, `Wash trading detected on event: ${JSON.stringify(event)}`);
      }

      fillEvents[index].washTradingScore = Number(washTradingDetected);
    });
  } catch (error) {
    logger.error(COMPONENT_NAME, `Failed to assign wash trading score to fill events: ${error}`);
  }
};<|MERGE_RESOLUTION|>--- conflicted
+++ resolved
@@ -2727,11 +2727,7 @@
 
               // Keep track of the "sell" trade
               sudoswapTrades.sell.set(`${txHash}-${address}`, tradeRank + 1);
-<<<<<<< HEAD
-              
-=======
-
->>>>>>> a46dd831
+
               break;
             }
           }
