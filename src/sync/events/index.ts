--- conflicted
+++ resolved
@@ -2182,8 +2182,77 @@
 
               break;
             }
-
-<<<<<<< HEAD
+case "zora-ask-filled": {
+              const { args } = eventData.abi.parseLog(log);
+              const tokenContract = args["tokenContract"].toLowerCase();
+              const tokenId = args["tokenId"].toString();
+              const buyer = args["buyer"].toLowerCase();
+              const ask = args["ask"];
+
+              const seller = ask["seller"].toLowerCase();
+              const askCurrency = ask["askCurrency"].toLowerCase();
+              const askPrice = ask["askPrice"].toString();
+
+              const prices = await getPrices(askCurrency, askPrice, baseEventParams.timestamp);
+
+              if (!prices.nativePrice) {
+                // We must always have the native price
+                break;
+              }
+
+              fillEvents.push({
+                orderKind: "zora-v3",
+                currency: askCurrency,
+                orderSide: "sell",
+                maker: seller,
+                taker: buyer,
+                price: prices.nativePrice,
+                usdPrice: prices.usdPrice,
+                contract: tokenContract,
+                tokenId,
+                amount: "1",
+                baseEventParams,
+              });
+
+              break;
+            }
+
+            case "zora-auction-ended": {
+              const { args } = eventData.abi.parseLog(log);
+              // const auctionId = args["auctionId"].toString();
+              const tokenId = args["tokenId"].toString();
+              const tokenContract = args["tokenContract"].toLowerCase();
+              const tokenOwner = args["tokenOwner"].toLowerCase();
+              // const curator = args["curator"].toLowerCase();
+              const winner = args["winner"].toLowerCase();
+              const amount = args["amount"].toString();
+              // const curatorFee = args["curatorFee"].toString();
+              const auctionCurrency = args["auctionCurrency"].toLowerCase();
+
+              const prices = await getPrices(auctionCurrency, amount, baseEventParams.timestamp);
+
+              if (!prices.nativePrice) {
+                // We must always have the native price
+                break;
+              }
+
+              fillEvents.push({
+                orderKind: "zora-v3",
+                currency: auctionCurrency,
+                orderSide: "sell",
+                taker: winner,
+                maker: tokenOwner,
+                price: prices.nativePrice,
+                usdPrice: prices.usdPrice,
+                contract: tokenContract,
+                tokenId,
+                amount: "1",
+                baseEventParams,
+              });
+
+              break;
+            }
+            
             case "cryptopunks-punk-bought": {
               const { args } = eventData.abi.parseLog(log);
               const punkIndex = args["punkIndex"].toString();
@@ -2228,22 +2297,6 @@
               const prices = await getUSDAndNativePrices(
                 Sdk.Common.Addresses.Eth[config.chainId],
                 value,
-=======
-            case "zora-ask-filled": {
-              const { args } = eventData.abi.parseLog(log);
-              const tokenContract = args["tokenContract"].toLowerCase();
-              const tokenId = args["tokenId"].toString();
-              const buyer = args["buyer"].toLowerCase();
-              const ask = args["ask"];
-
-              const seller = ask["seller"].toLowerCase();
-              const askCurrency = ask["askCurrency"].toLowerCase();
-              const askPrice = ask["askPrice"].toString();
-
-              const prices = await getUSDAndNativePrices(
-                askCurrency,
-                askPrice,
->>>>>>> 97785f5d
                 baseEventParams.timestamp
               );
 
@@ -2252,7 +2305,6 @@
                 break;
               }
 
-<<<<<<< HEAD
               const maker = orderSide === "sell" ? fromAddress : toAddress;
               const taker = orderSide === "sell" ? toAddress : fromAddress;
 
@@ -2266,18 +2318,6 @@
                 currency: Sdk.Common.Addresses.Eth[config.chainId],
                 contract: baseEventParams.address?.toLowerCase(),
                 tokenId: punkIndex,
-=======
-              fillEvents.push({
-                orderKind: "zora-v3",
-                currency: askCurrency,
-                orderSide: "sell",
-                maker: seller,
-                taker: buyer,
-                price: prices.nativePrice,
-                usdPrice: prices.usdPrice,
-                contract: tokenContract,
-                tokenId,
->>>>>>> 97785f5d
                 amount: "1",
                 baseEventParams,
               });
@@ -2285,7 +2325,6 @@
               break;
             }
 
-<<<<<<< HEAD
             case "cryptopunks-transfer": {
               const { args } = eventData.abi.parseLog(log);
               const to = args["to"].toLowerCase();
@@ -2293,43 +2332,6 @@
               cryptopunksTransferEvents.push({
                 to,
                 txHash: baseEventParams.txHash,
-=======
-            case "zora-auction-ended": {
-              const { args } = eventData.abi.parseLog(log);
-              // const auctionId = args["auctionId"].toString();
-              const tokenId = args["tokenId"].toString();
-              const tokenContract = args["tokenContract"].toLowerCase();
-              const tokenOwner = args["tokenOwner"].toLowerCase();
-              // const curator = args["curator"].toLowerCase();
-              const winner = args["winner"].toLowerCase();
-              const amount = args["amount"].toString();
-              // const curatorFee = args["curatorFee"].toString();
-              const auctionCurrency = args["auctionCurrency"].toLowerCase();
-
-              const prices = await getUSDAndNativePrices(
-                auctionCurrency,
-                amount,
-                baseEventParams.timestamp
-              );
-
-              if (!prices.nativePrice) {
-                // We must always have the native price
-                break;
-              }
-
-              fillEvents.push({
-                orderKind: "zora-v3",
-                currency: auctionCurrency,
-                orderSide: "sell",
-                taker: winner,
-                maker: tokenOwner,
-                price: prices.nativePrice,
-                usdPrice: prices.usdPrice,
-                contract: tokenContract,
-                tokenId,
-                amount: "1",
-                baseEventParams,
->>>>>>> 97785f5d
               });
 
               break;
