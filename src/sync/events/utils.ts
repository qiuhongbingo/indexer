--- conflicted
+++ resolved
@@ -96,46 +96,7 @@
     });
   });
 
-<<<<<<< HEAD
-export const getOrderSourceByOrderKind = async (
-  orderKind: string
-): Promise<SourcesEntity | null> => {
-  try {
-    const sources = await Sources.getInstance();
-
-    switch (orderKind) {
-      case "x2y2":
-        return sources.getOrInsert("x2y2.io");
-      case "foundation":
-        return sources.getOrInsert("foundation.app");
-      case "looks-rare":
-        return sources.getOrInsert("looksrare.org");
-      case "seaport":
-      case "wyvern-v2":
-      case "wyvern-v2.3":
-        return sources.getOrInsert("opensea.io");
-      case "rarible":
-        return sources.getOrInsert("rarible.com");
-      case "element-erc721":
-      case "element-erc1155":
-        return sources.getOrInsert("element.market");
-      case "quixotic":
-        return sources.getOrInsert("quixotic.io");
-      case "nouns":
-        return sources.getOrInsert("nouns.wtf");
-      default:
-        // For all other order kinds we cannot default the source
-        return null;
-    }
-  } catch (error) {
-    return null;
-  }
-};
-
-export const extractAttributionData = async (txHash: string, orderKind: string) => {
-=======
 export const extractAttributionData = async (txHash: string, orderKind: OrderKind) => {
->>>>>>> 4a2fc7e2
   const sources = await Sources.getInstance();
 
   let aggregatorSource: SourcesEntity | undefined;
